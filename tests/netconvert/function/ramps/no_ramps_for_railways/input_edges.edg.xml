<edges xmlns:xsi="http://www.w3.org/2001/XMLSchema-instance" xsi:noNamespaceSchemaLocation="http://sumo-sim.org/xsd/edges_file.xsd">

<<<<<<< HEAD
	<edge id="s1" from="5" to="4" numLanes="3" speed="30" allow="tram"/>
	<edge id="s2" from="4" to="3" numLanes="3" speed="30" allow="rail_urban"/>
	<edge id="s3" from="3" to="2" numLanes="3" speed="30" allow="rail"/>
	<edge id="s4" from="2" to="1" numLanes="3" speed="30" allow="rail_electric"/>
	<edge id="on" from="4a" to="4" numLanes="1" speed="30" allow="tram"/>
=======
	<edge id="s1" from="5" to="4" numLanes="3" speed="30" allow="rail tram"/>
	<edge id="s2" from="4" to="3" numLanes="3" speed="30" allow="rail rail_urban"/>
	<edge id="s3" from="3" to="2" numLanes="3" speed="30" allow="rail"/>
	<edge id="s4" from="2" to="1" numLanes="3" speed="30" allow="rail rail_electric"/>
	<edge id="on" from="4a" to="4" numLanes="1" speed="30" allow="rail"/>
>>>>>>> 54a2c258

</edges><|MERGE_RESOLUTION|>--- conflicted
+++ resolved
@@ -1,17 +1,9 @@
 <edges xmlns:xsi="http://www.w3.org/2001/XMLSchema-instance" xsi:noNamespaceSchemaLocation="http://sumo-sim.org/xsd/edges_file.xsd">
 
-<<<<<<< HEAD
-	<edge id="s1" from="5" to="4" numLanes="3" speed="30" allow="tram"/>
-	<edge id="s2" from="4" to="3" numLanes="3" speed="30" allow="rail_urban"/>
-	<edge id="s3" from="3" to="2" numLanes="3" speed="30" allow="rail"/>
-	<edge id="s4" from="2" to="1" numLanes="3" speed="30" allow="rail_electric"/>
-	<edge id="on" from="4a" to="4" numLanes="1" speed="30" allow="tram"/>
-=======
 	<edge id="s1" from="5" to="4" numLanes="3" speed="30" allow="rail tram"/>
 	<edge id="s2" from="4" to="3" numLanes="3" speed="30" allow="rail rail_urban"/>
 	<edge id="s3" from="3" to="2" numLanes="3" speed="30" allow="rail"/>
 	<edge id="s4" from="2" to="1" numLanes="3" speed="30" allow="rail rail_electric"/>
 	<edge id="on" from="4a" to="4" numLanes="1" speed="30" allow="rail"/>
->>>>>>> 54a2c258
 
 </edges>