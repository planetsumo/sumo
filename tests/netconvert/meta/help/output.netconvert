--- conflicted
+++ resolved
@@ -1,8 +1,4 @@
-<<<<<<< HEAD
-SUMO netconvert Version dev-SVN-rUNKNOWN
-=======
 SUMO netconvert Version dev-SVN-r16196
->>>>>>> 54a2c258
  Copyright (C) 2001-2014 DLR and contributors; http://sumo-sim.org
 Road network importer / builder for the road traffic simulation SUMO.
 
@@ -37,28 +33,6 @@
   --itsumo-files FILE                  Read ITSUMO-net from FILE
 
 Output Options:
-<<<<<<< HEAD
-  -o, --output-file FILE              The generated net will be written to FILE
-  --plain-output-prefix FILE          Prefix of files to write plain xml nodes,
-                                        edges and connections to
-  --junctions.join-output FILE        Writes information about joined junctions
-                                        to FILE (can be loaded as additional
-                                        node-file to reproduce joins
-  -M, --map-output FILE               Writes joined edges information to FILE
-  --amitran-output FILE               The generated net will be written to FILE
-                                        using Amitran format
-  --matsim-output FILE                The generated net will be written to FILE
-                                        using MATsim format
-  --opendrive-output FILE             The generated net will be written to FILE
-                                        using OpenDRIVE format
-  --dlr-navteq-output FILE            The generated net will be written to
-                                        dlr-navteq files with the given PREFIX
-  --output.street-names               Street names will be included in the
-                                        output (if available)
-  --output.original-names             Writes original names, if given, as
-                                        parameter
-  --street-sign-output FILE           Writes street signs as POIs to FILE
-=======
   -o, --output-file FILE               The generated net will be written to
                                          FILE
   --plain-output-prefix FILE           Prefix of files to write plain xml
@@ -80,7 +54,6 @@
   --output.original-names              Writes original names, if given, as
                                          parameter
   --street-sign-output FILE            Writes street signs as POIs to FILE
->>>>>>> 54a2c258
 
 Projection Options:
   --simple-projection                  Uses a simple method for projection
@@ -185,43 +158,6 @@
   --shapefile.to-id STR                Read to-node ids from column STR
   --shapefile.type-id STR              Read type ids from column STR
   --shapefile.use-defaults-on-failure  Uses edge type defaults on problems
-<<<<<<< HEAD
-  --shapefile.all-bidirectional       Insert edges in both directions
-  --shapefile.guess-projection        Guess the proper projection
-  --vissim.join-distance FLOAT        Structure join offset
-  --vissim.default-speed FLOAT        Use FLOAT as default speed
-  --vissim.speed-norm FLOAT           Factor for edge velocity
-  --vissim.report-unset-speeds        Writes lanes without an explicit speed
-                                        set
-  --visum.use-type-priority           Uses priorities from types
-  --visum.use-type-laneno             Uses lane numbers from types
-  --visum.use-type-speed              Uses speeds from types
-  --visum.connector-speeds FLOAT      Sets connector speed
-  --visum.connectors-lane-number INT  Sets connector lane number
-  --visum.no-connectors               Excludes connectors
-  --visum.recompute-lane-number       Computes the number of lanes from the
-                                        edges' capacities
-  --visum.verbose-warnings            Prints all warnings, some of which are
-                                        due to VISUM misbehaviour
-  --osm.skip-duplicates-check         Skips the check for duplicate nodes and
-                                        edges
-  --osm.railway.oneway-default        Imports railway edges as one-way by
-                                        default
-  --osm.elevation                     Imports elevation data
-  --opendrive.import-all-lanes        Imports all lane types
-  --opendrive.ignore-widths           Whether lane widths shall be ignored.
-  --no-internal-links                 Omits internal links
-  --dismiss-vclasses                  Removes vehicle class restrictions from
-                                        imported edges
-  --no-turnarounds                    Disables building turnarounds
-  --no-turnarounds.tls                Disables building turnarounds at
-                                        tls-controlled junctions
-  --no-left-connections               Disables building connections to left
-  --geometry.split                    Splits edges across geometry nodes
-  -R, --geometry.remove               Replace nodes which only define edge
-                                        geometry by geometry points (joins
-                                        edges)
-=======
   --shapefile.all-bidirectional        Insert edges in both directions
   --shapefile.guess-projection         Guess the proper projection
   --vissim.join-distance FLOAT         Structure join offset
@@ -257,7 +193,6 @@
   -R, --geometry.remove                Replace nodes which only define edge
                                          geometry by geometry points (joins
                                          edges)
->>>>>>> 54a2c258
   --geometry.max-segment-length FLOAT  splits geometry to restrict segment
                                          length
   --geometry.min-dist FLOAT            reduces too similar geometry points
@@ -311,23 +246,6 @@
   --default.sidewalkWidth FLOAT        The default width of added sidewalks
 
 Report Options:
-<<<<<<< HEAD
-  -v, --verbose                       Switches to verbose output
-  --print-options                     Prints option values before processing
-  -?, --help                          Prints this screen
-  -V, --version                       Prints the current version
-  -X, --xml-validation STR            Set schema validation scheme of XML
-                                        inputs ("never", "auto" or "always")
-  --xml-validation.net STR            Set schema validation scheme of SUMO
-                                        network inputs ("never", "auto" or
-                                        "always")
-  -W, --no-warnings                   Disables output of warnings
-  -l, --log FILE                      Writes all messages to FILE (implies
-                                        verbose)
-  --message-log FILE                  Writes all non-error messages to FILE
-                                        (implies verbose)
-  --error-log FILE                    Writes all warnings and errors to FILE
-=======
   -v, --verbose                        Switches to verbose output
   --print-options                      Prints option values before processing
   -?, --help                           Prints this screen
@@ -343,7 +261,6 @@
   --message-log FILE                   Writes all non-error messages to FILE
                                          (implies verbose)
   --error-log FILE                     Writes all warnings and errors to FILE
->>>>>>> 54a2c258
 
 Random Number Options:
   --random                             Initialises the random number generator
