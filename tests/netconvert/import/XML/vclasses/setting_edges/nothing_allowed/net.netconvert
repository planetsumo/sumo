--- conflicted
+++ resolved
@@ -1,10 +1,6 @@
 <?xml version="1.0" encoding="UTF-8"?>
 
-<<<<<<< HEAD
-<!-- generated on 03/28/14 13:33:16 by SUMO netconvert Version dev-SVN-rUNKNOWN
-=======
 <!-- generated on Tue Apr 15 14:06:17 2014 by SUMO netconvert Version dev-SVN-r16196
->>>>>>> 54a2c258
 <?xml version="1.0" encoding="UTF-8"?>
 
 <configuration xmlns:xsi="http://www.w3.org/2001/XMLSchema-instance" xsi:noNamespaceSchemaLocation="http://sumo-sim.org/xsd/netconvertConfiguration.xsd">
@@ -96,14 +92,6 @@
     <edge id=":4_0" function="internal">
         <lane id=":4_0_0" index="0" speed="11.11" length="4.82" shape="501.65,1000.00 500.82,1001.24 500.00,1001.65 499.18,1001.24 498.35,1000.00"/>
     </edge>
-<<<<<<< HEAD
-    <edge id=":m1_0" function="internal">
-        <lane id=":m1_0_0" index="0" disallow="all" speed="12.50" length="3.49" shape="248.50,495.05 251.50,491.75"/>
-        <lane id=":m1_0_1" index="1" disallow="all" speed="12.50" length="3.49" shape="248.50,495.05 251.50,495.05"/>
-        <lane id=":m1_0_2" index="2" disallow="all" speed="12.50" length="3.49" shape="248.50,498.35 251.50,498.35"/>
-    </edge>
-=======
->>>>>>> 54a2c258
     <edge id=":m2_0" function="internal">
         <lane id=":m2_0_0" index="0" speed="12.50" length="3.49" shape="751.50,504.95 748.50,508.25"/>
         <lane id=":m2_0_1" index="1" speed="12.50" length="3.49" shape="751.50,504.95 748.50,504.95"/>
