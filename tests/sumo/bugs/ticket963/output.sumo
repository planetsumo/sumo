<<<<<<< HEAD
Loading net-file from 'net.net.xml'...  done (12ms).
Loading done.
Simulation started with time: 0.00
Simulation ended at time: 693.00
Reason: All vehicles have left the simulation.
Performance: 
 Duration: 142 ms
 Real time factor: 4880.28
 UPS: 162943.661972
=======
Loading net-file from 'net.net.xml'...  done (1ms).
Loading done.
Simulation started with time: 0.00
Simulation ended at time: 692.00
Reason: All vehicles have left the simulation.
Performance: 
 Duration: 87 ms
 Real time factor: 7954.02
 UPS: 261563.218391
>>>>>>> 54a2c258
Vehicles: 
 Inserted: 504
 Running: 0
 Waiting: 0
<|MERGE_RESOLUTION|>--- conflicted
+++ resolved
@@ -1,14 +1,3 @@
-<<<<<<< HEAD
-Loading net-file from 'net.net.xml'...  done (12ms).
-Loading done.
-Simulation started with time: 0.00
-Simulation ended at time: 693.00
-Reason: All vehicles have left the simulation.
-Performance: 
- Duration: 142 ms
- Real time factor: 4880.28
- UPS: 162943.661972
-=======
 Loading net-file from 'net.net.xml'...  done (1ms).
 Loading done.
 Simulation started with time: 0.00
@@ -18,7 +7,6 @@
  Duration: 87 ms
  Real time factor: 7954.02
  UPS: 261563.218391
->>>>>>> 54a2c258
 Vehicles: 
  Inserted: 504
  Running: 0
