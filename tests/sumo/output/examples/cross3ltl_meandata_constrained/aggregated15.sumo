<?xml version="1.0" encoding="UTF-8"?>

<<<<<<< HEAD
<!-- generated on Thu May 30 15:43:45 2013 by SUMO sumo Version dev-SVN-rUNKNOWN
=======
<!-- generated on Wed Jun  5 12:32:14 2013 by SUMO sumo Version dev-SVN-rUNKNOWN
>>>>>>> c1f7a581
<?xml version="1.0" encoding="UTF-8"?>

<configuration xmlns:xsi="http://www.w3.org/2001/XMLSchema-instance" xsi:noNamespaceSchemaLocation="http://sumo.sf.net/xsd/sumoConfiguration.xsd">

    <input>
        <net-file value="net.net.xml"/>
        <route-files value="input_routes.rou.xml"/>
        <additional-files value="input_additional.add.xml"/>
    </input>

    <time>
        <begin value="0"/>
        <end value="1000"/>
    </time>

    <report>
        <no-duration-log value="true"/>
        <no-step-log value="true"/>
    </report>

</configuration>
-->

<meandata xmlns:xsi="http://www.w3.org/2001/XMLSchema-instance" xsi:noNamespaceSchemaLocation="http://sumo.sf.net/xsd/meandata_file.xsd">
    <interval begin="0.00" end="15.00" id="dump_15">
        <edge id="1fi" sampledSeconds="0.00" departed="0" arrived="0" entered="0" left="0" laneChangedFrom="0" laneChangedTo="0"/>
        <edge id="1o" sampledSeconds="0.00" departed="0" arrived="0" entered="0" left="0" laneChangedFrom="0" laneChangedTo="0"/>
        <edge id="1si" sampledSeconds="0.00" departed="0" arrived="0" entered="0" left="0" laneChangedFrom="0" laneChangedTo="0"/>
        <edge id="2fi" sampledSeconds="0.00" departed="0" arrived="0" entered="0" left="0" laneChangedFrom="0" laneChangedTo="0"/>
        <edge id="2o" sampledSeconds="0.00" departed="0" arrived="0" entered="0" left="0" laneChangedFrom="0" laneChangedTo="0"/>
        <edge id="2si" sampledSeconds="0.00" departed="0" arrived="0" entered="0" left="0" laneChangedFrom="0" laneChangedTo="0"/>
        <edge id="3fi" sampledSeconds="0.00" departed="0" arrived="0" entered="0" left="0" laneChangedFrom="0" laneChangedTo="0"/>
        <edge id="3o" sampledSeconds="0.00" departed="0" arrived="0" entered="0" left="0" laneChangedFrom="0" laneChangedTo="0"/>
        <edge id="3si" sampledSeconds="0.00" departed="0" arrived="0" entered="0" left="0" laneChangedFrom="0" laneChangedTo="0"/>
        <edge id="4fi" sampledSeconds="0.00" departed="0" arrived="0" entered="0" left="0" laneChangedFrom="0" laneChangedTo="0"/>
        <edge id="4o" sampledSeconds="0.00" departed="0" arrived="0" entered="0" left="0" laneChangedFrom="0" laneChangedTo="0"/>
        <edge id="4si" sampledSeconds="0.00" departed="0" arrived="0" entered="0" left="0" laneChangedFrom="0" laneChangedTo="0"/>
    </interval>
    <interval begin="0.00" end="15.00" id="dump_15">
        <edge id="1fi">
            <lane id="1fi_0" sampledSeconds="0.00" departed="0" arrived="0" entered="0" left="0" laneChangedFrom="0" laneChangedTo="0"/>
        </edge>
        <edge id="1o">
            <lane id="1o_0" sampledSeconds="0.00" departed="0" arrived="0" entered="0" left="0" laneChangedFrom="0" laneChangedTo="0"/>
        </edge>
        <edge id="1si">
            <lane id="1si_0" sampledSeconds="0.00" departed="0" arrived="0" entered="0" left="0" laneChangedFrom="0" laneChangedTo="0"/>
            <lane id="1si_1" sampledSeconds="0.00" departed="0" arrived="0" entered="0" left="0" laneChangedFrom="0" laneChangedTo="0"/>
            <lane id="1si_2" sampledSeconds="0.00" departed="0" arrived="0" entered="0" left="0" laneChangedFrom="0" laneChangedTo="0"/>
        </edge>
        <edge id="2fi">
            <lane id="2fi_0" sampledSeconds="0.00" departed="0" arrived="0" entered="0" left="0" laneChangedFrom="0" laneChangedTo="0"/>
        </edge>
        <edge id="2o">
            <lane id="2o_0" sampledSeconds="0.00" departed="0" arrived="0" entered="0" left="0" laneChangedFrom="0" laneChangedTo="0"/>
        </edge>
        <edge id="2si">
            <lane id="2si_0" sampledSeconds="0.00" departed="0" arrived="0" entered="0" left="0" laneChangedFrom="0" laneChangedTo="0"/>
            <lane id="2si_1" sampledSeconds="0.00" departed="0" arrived="0" entered="0" left="0" laneChangedFrom="0" laneChangedTo="0"/>
            <lane id="2si_2" sampledSeconds="0.00" departed="0" arrived="0" entered="0" left="0" laneChangedFrom="0" laneChangedTo="0"/>
        </edge>
        <edge id="3fi">
            <lane id="3fi_0" sampledSeconds="0.00" departed="0" arrived="0" entered="0" left="0" laneChangedFrom="0" laneChangedTo="0"/>
        </edge>
        <edge id="3o">
            <lane id="3o_0" sampledSeconds="0.00" departed="0" arrived="0" entered="0" left="0" laneChangedFrom="0" laneChangedTo="0"/>
        </edge>
        <edge id="3si">
            <lane id="3si_0" sampledSeconds="0.00" departed="0" arrived="0" entered="0" left="0" laneChangedFrom="0" laneChangedTo="0"/>
            <lane id="3si_1" sampledSeconds="0.00" departed="0" arrived="0" entered="0" left="0" laneChangedFrom="0" laneChangedTo="0"/>
            <lane id="3si_2" sampledSeconds="0.00" departed="0" arrived="0" entered="0" left="0" laneChangedFrom="0" laneChangedTo="0"/>
        </edge>
        <edge id="4fi">
            <lane id="4fi_0" sampledSeconds="0.00" departed="0" arrived="0" entered="0" left="0" laneChangedFrom="0" laneChangedTo="0"/>
        </edge>
        <edge id="4o">
            <lane id="4o_0" sampledSeconds="0.00" departed="0" arrived="0" entered="0" left="0" laneChangedFrom="0" laneChangedTo="0"/>
        </edge>
        <edge id="4si">
            <lane id="4si_0" sampledSeconds="0.00" departed="0" arrived="0" entered="0" left="0" laneChangedFrom="0" laneChangedTo="0"/>
            <lane id="4si_1" sampledSeconds="0.00" departed="0" arrived="0" entered="0" left="0" laneChangedFrom="0" laneChangedTo="0"/>
            <lane id="4si_2" sampledSeconds="0.00" departed="0" arrived="0" entered="0" left="0" laneChangedFrom="0" laneChangedTo="0"/>
        </edge>
    </interval>
    <interval begin="15.00" end="30.00" id="dump_15">
        <edge id="1fi" sampledSeconds="0.00" departed="0" arrived="0" entered="0" left="0" laneChangedFrom="0" laneChangedTo="0"/>
        <edge id="1o" sampledSeconds="0.00" departed="0" arrived="0" entered="0" left="0" laneChangedFrom="0" laneChangedTo="0"/>
        <edge id="1si" sampledSeconds="0.00" departed="0" arrived="0" entered="0" left="0" laneChangedFrom="0" laneChangedTo="0"/>
        <edge id="2fi" sampledSeconds="0.00" departed="0" arrived="0" entered="0" left="0" laneChangedFrom="0" laneChangedTo="0"/>
        <edge id="2o" sampledSeconds="0.00" departed="0" arrived="0" entered="0" left="0" laneChangedFrom="0" laneChangedTo="0"/>
        <edge id="2si" sampledSeconds="0.00" departed="0" arrived="0" entered="0" left="0" laneChangedFrom="0" laneChangedTo="0"/>
        <edge id="3fi" sampledSeconds="0.00" departed="0" arrived="0" entered="0" left="0" laneChangedFrom="0" laneChangedTo="0"/>
        <edge id="3o" sampledSeconds="0.00" departed="0" arrived="0" entered="0" left="0" laneChangedFrom="0" laneChangedTo="0"/>
        <edge id="3si" sampledSeconds="0.00" departed="0" arrived="0" entered="0" left="0" laneChangedFrom="0" laneChangedTo="0"/>
        <edge id="4fi" sampledSeconds="0.00" departed="0" arrived="0" entered="0" left="0" laneChangedFrom="0" laneChangedTo="0"/>
        <edge id="4o" sampledSeconds="0.00" departed="0" arrived="0" entered="0" left="0" laneChangedFrom="0" laneChangedTo="0"/>
        <edge id="4si" sampledSeconds="0.00" departed="0" arrived="0" entered="0" left="0" laneChangedFrom="0" laneChangedTo="0"/>
    </interval>
    <interval begin="15.00" end="30.00" id="dump_15">
        <edge id="1fi">
            <lane id="1fi_0" sampledSeconds="0.00" departed="0" arrived="0" entered="0" left="0" laneChangedFrom="0" laneChangedTo="0"/>
        </edge>
        <edge id="1o">
            <lane id="1o_0" sampledSeconds="0.00" departed="0" arrived="0" entered="0" left="0" laneChangedFrom="0" laneChangedTo="0"/>
        </edge>
        <edge id="1si">
            <lane id="1si_0" sampledSeconds="0.00" departed="0" arrived="0" entered="0" left="0" laneChangedFrom="0" laneChangedTo="0"/>
            <lane id="1si_1" sampledSeconds="0.00" departed="0" arrived="0" entered="0" left="0" laneChangedFrom="0" laneChangedTo="0"/>
            <lane id="1si_2" sampledSeconds="0.00" departed="0" arrived="0" entered="0" left="0" laneChangedFrom="0" laneChangedTo="0"/>
        </edge>
        <edge id="2fi">
            <lane id="2fi_0" sampledSeconds="0.00" departed="0" arrived="0" entered="0" left="0" laneChangedFrom="0" laneChangedTo="0"/>
        </edge>
        <edge id="2o">
            <lane id="2o_0" sampledSeconds="0.00" departed="0" arrived="0" entered="0" left="0" laneChangedFrom="0" laneChangedTo="0"/>
        </edge>
        <edge id="2si">
            <lane id="2si_0" sampledSeconds="0.00" departed="0" arrived="0" entered="0" left="0" laneChangedFrom="0" laneChangedTo="0"/>
            <lane id="2si_1" sampledSeconds="0.00" departed="0" arrived="0" entered="0" left="0" laneChangedFrom="0" laneChangedTo="0"/>
            <lane id="2si_2" sampledSeconds="0.00" departed="0" arrived="0" entered="0" left="0" laneChangedFrom="0" laneChangedTo="0"/>
        </edge>
        <edge id="3fi">
            <lane id="3fi_0" sampledSeconds="0.00" departed="0" arrived="0" entered="0" left="0" laneChangedFrom="0" laneChangedTo="0"/>
        </edge>
        <edge id="3o">
            <lane id="3o_0" sampledSeconds="0.00" departed="0" arrived="0" entered="0" left="0" laneChangedFrom="0" laneChangedTo="0"/>
        </edge>
        <edge id="3si">
            <lane id="3si_0" sampledSeconds="0.00" departed="0" arrived="0" entered="0" left="0" laneChangedFrom="0" laneChangedTo="0"/>
            <lane id="3si_1" sampledSeconds="0.00" departed="0" arrived="0" entered="0" left="0" laneChangedFrom="0" laneChangedTo="0"/>
            <lane id="3si_2" sampledSeconds="0.00" departed="0" arrived="0" entered="0" left="0" laneChangedFrom="0" laneChangedTo="0"/>
        </edge>
        <edge id="4fi">
            <lane id="4fi_0" sampledSeconds="0.00" departed="0" arrived="0" entered="0" left="0" laneChangedFrom="0" laneChangedTo="0"/>
        </edge>
        <edge id="4o">
            <lane id="4o_0" sampledSeconds="0.00" departed="0" arrived="0" entered="0" left="0" laneChangedFrom="0" laneChangedTo="0"/>
        </edge>
        <edge id="4si">
            <lane id="4si_0" sampledSeconds="0.00" departed="0" arrived="0" entered="0" left="0" laneChangedFrom="0" laneChangedTo="0"/>
            <lane id="4si_1" sampledSeconds="0.00" departed="0" arrived="0" entered="0" left="0" laneChangedFrom="0" laneChangedTo="0"/>
            <lane id="4si_2" sampledSeconds="0.00" departed="0" arrived="0" entered="0" left="0" laneChangedFrom="0" laneChangedTo="0"/>
        </edge>
    </interval>
    <interval begin="30.00" end="45.00" id="dump_15">
        <edge id="1fi" sampledSeconds="0.00" departed="0" arrived="0" entered="0" left="0" laneChangedFrom="0" laneChangedTo="0"/>
        <edge id="1o" sampledSeconds="0.00" departed="0" arrived="0" entered="0" left="0" laneChangedFrom="0" laneChangedTo="0"/>
        <edge id="1si" sampledSeconds="0.00" departed="0" arrived="0" entered="0" left="0" laneChangedFrom="0" laneChangedTo="0"/>
        <edge id="2fi" sampledSeconds="0.00" departed="0" arrived="0" entered="0" left="0" laneChangedFrom="0" laneChangedTo="0"/>
        <edge id="2o" sampledSeconds="0.00" departed="0" arrived="0" entered="0" left="0" laneChangedFrom="0" laneChangedTo="0"/>
        <edge id="2si" sampledSeconds="0.00" departed="0" arrived="0" entered="0" left="0" laneChangedFrom="0" laneChangedTo="0"/>
        <edge id="3fi" sampledSeconds="0.00" departed="0" arrived="0" entered="0" left="0" laneChangedFrom="0" laneChangedTo="0"/>
        <edge id="3o" sampledSeconds="0.00" departed="0" arrived="0" entered="0" left="0" laneChangedFrom="0" laneChangedTo="0"/>
        <edge id="3si" sampledSeconds="0.00" departed="0" arrived="0" entered="0" left="0" laneChangedFrom="0" laneChangedTo="0"/>
        <edge id="4fi" sampledSeconds="0.00" departed="0" arrived="0" entered="0" left="0" laneChangedFrom="0" laneChangedTo="0"/>
        <edge id="4o" sampledSeconds="0.00" departed="0" arrived="0" entered="0" left="0" laneChangedFrom="0" laneChangedTo="0"/>
        <edge id="4si" sampledSeconds="0.00" departed="0" arrived="0" entered="0" left="0" laneChangedFrom="0" laneChangedTo="0"/>
    </interval>
    <interval begin="30.00" end="45.00" id="dump_15">
        <edge id="1fi">
            <lane id="1fi_0" sampledSeconds="0.00" departed="0" arrived="0" entered="0" left="0" laneChangedFrom="0" laneChangedTo="0"/>
        </edge>
        <edge id="1o">
            <lane id="1o_0" sampledSeconds="0.00" departed="0" arrived="0" entered="0" left="0" laneChangedFrom="0" laneChangedTo="0"/>
        </edge>
        <edge id="1si">
            <lane id="1si_0" sampledSeconds="0.00" departed="0" arrived="0" entered="0" left="0" laneChangedFrom="0" laneChangedTo="0"/>
            <lane id="1si_1" sampledSeconds="0.00" departed="0" arrived="0" entered="0" left="0" laneChangedFrom="0" laneChangedTo="0"/>
            <lane id="1si_2" sampledSeconds="0.00" departed="0" arrived="0" entered="0" left="0" laneChangedFrom="0" laneChangedTo="0"/>
        </edge>
        <edge id="2fi">
            <lane id="2fi_0" sampledSeconds="0.00" departed="0" arrived="0" entered="0" left="0" laneChangedFrom="0" laneChangedTo="0"/>
        </edge>
        <edge id="2o">
            <lane id="2o_0" sampledSeconds="0.00" departed="0" arrived="0" entered="0" left="0" laneChangedFrom="0" laneChangedTo="0"/>
        </edge>
        <edge id="2si">
            <lane id="2si_0" sampledSeconds="0.00" departed="0" arrived="0" entered="0" left="0" laneChangedFrom="0" laneChangedTo="0"/>
            <lane id="2si_1" sampledSeconds="0.00" departed="0" arrived="0" entered="0" left="0" laneChangedFrom="0" laneChangedTo="0"/>
            <lane id="2si_2" sampledSeconds="0.00" departed="0" arrived="0" entered="0" left="0" laneChangedFrom="0" laneChangedTo="0"/>
        </edge>
        <edge id="3fi">
            <lane id="3fi_0" sampledSeconds="0.00" departed="0" arrived="0" entered="0" left="0" laneChangedFrom="0" laneChangedTo="0"/>
        </edge>
        <edge id="3o">
            <lane id="3o_0" sampledSeconds="0.00" departed="0" arrived="0" entered="0" left="0" laneChangedFrom="0" laneChangedTo="0"/>
        </edge>
        <edge id="3si">
            <lane id="3si_0" sampledSeconds="0.00" departed="0" arrived="0" entered="0" left="0" laneChangedFrom="0" laneChangedTo="0"/>
            <lane id="3si_1" sampledSeconds="0.00" departed="0" arrived="0" entered="0" left="0" laneChangedFrom="0" laneChangedTo="0"/>
            <lane id="3si_2" sampledSeconds="0.00" departed="0" arrived="0" entered="0" left="0" laneChangedFrom="0" laneChangedTo="0"/>
        </edge>
        <edge id="4fi">
            <lane id="4fi_0" sampledSeconds="0.00" departed="0" arrived="0" entered="0" left="0" laneChangedFrom="0" laneChangedTo="0"/>
        </edge>
        <edge id="4o">
            <lane id="4o_0" sampledSeconds="0.00" departed="0" arrived="0" entered="0" left="0" laneChangedFrom="0" laneChangedTo="0"/>
        </edge>
        <edge id="4si">
            <lane id="4si_0" sampledSeconds="0.00" departed="0" arrived="0" entered="0" left="0" laneChangedFrom="0" laneChangedTo="0"/>
            <lane id="4si_1" sampledSeconds="0.00" departed="0" arrived="0" entered="0" left="0" laneChangedFrom="0" laneChangedTo="0"/>
            <lane id="4si_2" sampledSeconds="0.00" departed="0" arrived="0" entered="0" left="0" laneChangedFrom="0" laneChangedTo="0"/>
        </edge>
    </interval>
    <interval begin="45.00" end="60.00" id="dump_15">
        <edge id="1fi" sampledSeconds="0.00" departed="0" arrived="0" entered="0" left="0" laneChangedFrom="0" laneChangedTo="0"/>
        <edge id="1o" sampledSeconds="0.00" departed="0" arrived="0" entered="0" left="0" laneChangedFrom="0" laneChangedTo="0"/>
        <edge id="1si" sampledSeconds="0.00" departed="0" arrived="0" entered="0" left="0" laneChangedFrom="0" laneChangedTo="0"/>
        <edge id="2fi" sampledSeconds="0.00" departed="0" arrived="0" entered="0" left="0" laneChangedFrom="0" laneChangedTo="0"/>
        <edge id="2o" sampledSeconds="0.00" departed="0" arrived="0" entered="0" left="0" laneChangedFrom="0" laneChangedTo="0"/>
        <edge id="2si" sampledSeconds="0.00" departed="0" arrived="0" entered="0" left="0" laneChangedFrom="0" laneChangedTo="0"/>
        <edge id="3fi" sampledSeconds="0.00" departed="0" arrived="0" entered="0" left="0" laneChangedFrom="0" laneChangedTo="0"/>
        <edge id="3o" sampledSeconds="0.00" departed="0" arrived="0" entered="0" left="0" laneChangedFrom="0" laneChangedTo="0"/>
        <edge id="3si" sampledSeconds="0.00" departed="0" arrived="0" entered="0" left="0" laneChangedFrom="0" laneChangedTo="0"/>
        <edge id="4fi" sampledSeconds="0.00" departed="0" arrived="0" entered="0" left="0" laneChangedFrom="0" laneChangedTo="0"/>
        <edge id="4o" sampledSeconds="0.00" departed="0" arrived="0" entered="0" left="0" laneChangedFrom="0" laneChangedTo="0"/>
        <edge id="4si" sampledSeconds="0.00" departed="0" arrived="0" entered="0" left="0" laneChangedFrom="0" laneChangedTo="0"/>
    </interval>
    <interval begin="45.00" end="60.00" id="dump_15">
        <edge id="1fi">
            <lane id="1fi_0" sampledSeconds="0.00" departed="0" arrived="0" entered="0" left="0" laneChangedFrom="0" laneChangedTo="0"/>
        </edge>
        <edge id="1o">
            <lane id="1o_0" sampledSeconds="0.00" departed="0" arrived="0" entered="0" left="0" laneChangedFrom="0" laneChangedTo="0"/>
        </edge>
        <edge id="1si">
            <lane id="1si_0" sampledSeconds="0.00" departed="0" arrived="0" entered="0" left="0" laneChangedFrom="0" laneChangedTo="0"/>
            <lane id="1si_1" sampledSeconds="0.00" departed="0" arrived="0" entered="0" left="0" laneChangedFrom="0" laneChangedTo="0"/>
            <lane id="1si_2" sampledSeconds="0.00" departed="0" arrived="0" entered="0" left="0" laneChangedFrom="0" laneChangedTo="0"/>
        </edge>
        <edge id="2fi">
            <lane id="2fi_0" sampledSeconds="0.00" departed="0" arrived="0" entered="0" left="0" laneChangedFrom="0" laneChangedTo="0"/>
        </edge>
        <edge id="2o">
            <lane id="2o_0" sampledSeconds="0.00" departed="0" arrived="0" entered="0" left="0" laneChangedFrom="0" laneChangedTo="0"/>
        </edge>
        <edge id="2si">
            <lane id="2si_0" sampledSeconds="0.00" departed="0" arrived="0" entered="0" left="0" laneChangedFrom="0" laneChangedTo="0"/>
            <lane id="2si_1" sampledSeconds="0.00" departed="0" arrived="0" entered="0" left="0" laneChangedFrom="0" laneChangedTo="0"/>
            <lane id="2si_2" sampledSeconds="0.00" departed="0" arrived="0" entered="0" left="0" laneChangedFrom="0" laneChangedTo="0"/>
        </edge>
        <edge id="3fi">
            <lane id="3fi_0" sampledSeconds="0.00" departed="0" arrived="0" entered="0" left="0" laneChangedFrom="0" laneChangedTo="0"/>
        </edge>
        <edge id="3o">
            <lane id="3o_0" sampledSeconds="0.00" departed="0" arrived="0" entered="0" left="0" laneChangedFrom="0" laneChangedTo="0"/>
        </edge>
        <edge id="3si">
            <lane id="3si_0" sampledSeconds="0.00" departed="0" arrived="0" entered="0" left="0" laneChangedFrom="0" laneChangedTo="0"/>
            <lane id="3si_1" sampledSeconds="0.00" departed="0" arrived="0" entered="0" left="0" laneChangedFrom="0" laneChangedTo="0"/>
            <lane id="3si_2" sampledSeconds="0.00" departed="0" arrived="0" entered="0" left="0" laneChangedFrom="0" laneChangedTo="0"/>
        </edge>
        <edge id="4fi">
            <lane id="4fi_0" sampledSeconds="0.00" departed="0" arrived="0" entered="0" left="0" laneChangedFrom="0" laneChangedTo="0"/>
        </edge>
        <edge id="4o">
            <lane id="4o_0" sampledSeconds="0.00" departed="0" arrived="0" entered="0" left="0" laneChangedFrom="0" laneChangedTo="0"/>
        </edge>
        <edge id="4si">
            <lane id="4si_0" sampledSeconds="0.00" departed="0" arrived="0" entered="0" left="0" laneChangedFrom="0" laneChangedTo="0"/>
            <lane id="4si_1" sampledSeconds="0.00" departed="0" arrived="0" entered="0" left="0" laneChangedFrom="0" laneChangedTo="0"/>
            <lane id="4si_2" sampledSeconds="0.00" departed="0" arrived="0" entered="0" left="0" laneChangedFrom="0" laneChangedTo="0"/>
        </edge>
    </interval>
    <interval begin="60.00" end="75.00" id="dump_15">
        <edge id="1fi" sampledSeconds="0.00" departed="0" arrived="0" entered="0" left="0" laneChangedFrom="0" laneChangedTo="0"/>
        <edge id="1o" sampledSeconds="0.00" departed="0" arrived="0" entered="0" left="0" laneChangedFrom="0" laneChangedTo="0"/>
        <edge id="1si" sampledSeconds="0.00" departed="0" arrived="0" entered="0" left="0" laneChangedFrom="0" laneChangedTo="0"/>
        <edge id="2fi" sampledSeconds="0.00" departed="0" arrived="0" entered="0" left="0" laneChangedFrom="0" laneChangedTo="0"/>
        <edge id="2o" sampledSeconds="0.00" departed="0" arrived="0" entered="0" left="0" laneChangedFrom="0" laneChangedTo="0"/>
        <edge id="2si" sampledSeconds="0.00" departed="0" arrived="0" entered="0" left="0" laneChangedFrom="0" laneChangedTo="0"/>
        <edge id="3fi" sampledSeconds="0.00" departed="0" arrived="0" entered="0" left="0" laneChangedFrom="0" laneChangedTo="0"/>
        <edge id="3o" sampledSeconds="0.00" departed="0" arrived="0" entered="0" left="0" laneChangedFrom="0" laneChangedTo="0"/>
        <edge id="3si" sampledSeconds="0.00" departed="0" arrived="0" entered="0" left="0" laneChangedFrom="0" laneChangedTo="0"/>
        <edge id="4fi" sampledSeconds="0.00" departed="0" arrived="0" entered="0" left="0" laneChangedFrom="0" laneChangedTo="0"/>
        <edge id="4o" sampledSeconds="0.00" departed="0" arrived="0" entered="0" left="0" laneChangedFrom="0" laneChangedTo="0"/>
        <edge id="4si" sampledSeconds="0.00" departed="0" arrived="0" entered="0" left="0" laneChangedFrom="0" laneChangedTo="0"/>
    </interval>
    <interval begin="60.00" end="75.00" id="dump_15">
        <edge id="1fi">
            <lane id="1fi_0" sampledSeconds="0.00" departed="0" arrived="0" entered="0" left="0" laneChangedFrom="0" laneChangedTo="0"/>
        </edge>
        <edge id="1o">
            <lane id="1o_0" sampledSeconds="0.00" departed="0" arrived="0" entered="0" left="0" laneChangedFrom="0" laneChangedTo="0"/>
        </edge>
        <edge id="1si">
            <lane id="1si_0" sampledSeconds="0.00" departed="0" arrived="0" entered="0" left="0" laneChangedFrom="0" laneChangedTo="0"/>
            <lane id="1si_1" sampledSeconds="0.00" departed="0" arrived="0" entered="0" left="0" laneChangedFrom="0" laneChangedTo="0"/>
            <lane id="1si_2" sampledSeconds="0.00" departed="0" arrived="0" entered="0" left="0" laneChangedFrom="0" laneChangedTo="0"/>
        </edge>
        <edge id="2fi">
            <lane id="2fi_0" sampledSeconds="0.00" departed="0" arrived="0" entered="0" left="0" laneChangedFrom="0" laneChangedTo="0"/>
        </edge>
        <edge id="2o">
            <lane id="2o_0" sampledSeconds="0.00" departed="0" arrived="0" entered="0" left="0" laneChangedFrom="0" laneChangedTo="0"/>
        </edge>
        <edge id="2si">
            <lane id="2si_0" sampledSeconds="0.00" departed="0" arrived="0" entered="0" left="0" laneChangedFrom="0" laneChangedTo="0"/>
            <lane id="2si_1" sampledSeconds="0.00" departed="0" arrived="0" entered="0" left="0" laneChangedFrom="0" laneChangedTo="0"/>
            <lane id="2si_2" sampledSeconds="0.00" departed="0" arrived="0" entered="0" left="0" laneChangedFrom="0" laneChangedTo="0"/>
        </edge>
        <edge id="3fi">
            <lane id="3fi_0" sampledSeconds="0.00" departed="0" arrived="0" entered="0" left="0" laneChangedFrom="0" laneChangedTo="0"/>
        </edge>
        <edge id="3o">
            <lane id="3o_0" sampledSeconds="0.00" departed="0" arrived="0" entered="0" left="0" laneChangedFrom="0" laneChangedTo="0"/>
        </edge>
        <edge id="3si">
            <lane id="3si_0" sampledSeconds="0.00" departed="0" arrived="0" entered="0" left="0" laneChangedFrom="0" laneChangedTo="0"/>
            <lane id="3si_1" sampledSeconds="0.00" departed="0" arrived="0" entered="0" left="0" laneChangedFrom="0" laneChangedTo="0"/>
            <lane id="3si_2" sampledSeconds="0.00" departed="0" arrived="0" entered="0" left="0" laneChangedFrom="0" laneChangedTo="0"/>
        </edge>
        <edge id="4fi">
            <lane id="4fi_0" sampledSeconds="0.00" departed="0" arrived="0" entered="0" left="0" laneChangedFrom="0" laneChangedTo="0"/>
        </edge>
        <edge id="4o">
            <lane id="4o_0" sampledSeconds="0.00" departed="0" arrived="0" entered="0" left="0" laneChangedFrom="0" laneChangedTo="0"/>
        </edge>
        <edge id="4si">
            <lane id="4si_0" sampledSeconds="0.00" departed="0" arrived="0" entered="0" left="0" laneChangedFrom="0" laneChangedTo="0"/>
            <lane id="4si_1" sampledSeconds="0.00" departed="0" arrived="0" entered="0" left="0" laneChangedFrom="0" laneChangedTo="0"/>
            <lane id="4si_2" sampledSeconds="0.00" departed="0" arrived="0" entered="0" left="0" laneChangedFrom="0" laneChangedTo="0"/>
        </edge>
    </interval>
    <interval begin="75.00" end="90.00" id="dump_15">
        <edge id="1fi" sampledSeconds="0.00" departed="0" arrived="0" entered="0" left="0" laneChangedFrom="0" laneChangedTo="0"/>
        <edge id="1o" sampledSeconds="0.00" departed="0" arrived="0" entered="0" left="0" laneChangedFrom="0" laneChangedTo="0"/>
        <edge id="1si" sampledSeconds="0.00" departed="0" arrived="0" entered="0" left="0" laneChangedFrom="0" laneChangedTo="0"/>
        <edge id="2fi" sampledSeconds="0.00" departed="0" arrived="0" entered="0" left="0" laneChangedFrom="0" laneChangedTo="0"/>
        <edge id="2o" sampledSeconds="0.00" departed="0" arrived="0" entered="0" left="0" laneChangedFrom="0" laneChangedTo="0"/>
        <edge id="2si" sampledSeconds="0.00" departed="0" arrived="0" entered="0" left="0" laneChangedFrom="0" laneChangedTo="0"/>
        <edge id="3fi" sampledSeconds="0.00" departed="0" arrived="0" entered="0" left="0" laneChangedFrom="0" laneChangedTo="0"/>
        <edge id="3o" sampledSeconds="0.00" departed="0" arrived="0" entered="0" left="0" laneChangedFrom="0" laneChangedTo="0"/>
        <edge id="3si" sampledSeconds="0.00" departed="0" arrived="0" entered="0" left="0" laneChangedFrom="0" laneChangedTo="0"/>
        <edge id="4fi" sampledSeconds="0.00" departed="0" arrived="0" entered="0" left="0" laneChangedFrom="0" laneChangedTo="0"/>
        <edge id="4o" sampledSeconds="0.00" departed="0" arrived="0" entered="0" left="0" laneChangedFrom="0" laneChangedTo="0"/>
        <edge id="4si" sampledSeconds="0.00" departed="0" arrived="0" entered="0" left="0" laneChangedFrom="0" laneChangedTo="0"/>
    </interval>
    <interval begin="75.00" end="90.00" id="dump_15">
        <edge id="1fi">
            <lane id="1fi_0" sampledSeconds="0.00" departed="0" arrived="0" entered="0" left="0" laneChangedFrom="0" laneChangedTo="0"/>
        </edge>
        <edge id="1o">
            <lane id="1o_0" sampledSeconds="0.00" departed="0" arrived="0" entered="0" left="0" laneChangedFrom="0" laneChangedTo="0"/>
        </edge>
        <edge id="1si">
            <lane id="1si_0" sampledSeconds="0.00" departed="0" arrived="0" entered="0" left="0" laneChangedFrom="0" laneChangedTo="0"/>
            <lane id="1si_1" sampledSeconds="0.00" departed="0" arrived="0" entered="0" left="0" laneChangedFrom="0" laneChangedTo="0"/>
            <lane id="1si_2" sampledSeconds="0.00" departed="0" arrived="0" entered="0" left="0" laneChangedFrom="0" laneChangedTo="0"/>
        </edge>
        <edge id="2fi">
            <lane id="2fi_0" sampledSeconds="0.00" departed="0" arrived="0" entered="0" left="0" laneChangedFrom="0" laneChangedTo="0"/>
        </edge>
        <edge id="2o">
            <lane id="2o_0" sampledSeconds="0.00" departed="0" arrived="0" entered="0" left="0" laneChangedFrom="0" laneChangedTo="0"/>
        </edge>
        <edge id="2si">
            <lane id="2si_0" sampledSeconds="0.00" departed="0" arrived="0" entered="0" left="0" laneChangedFrom="0" laneChangedTo="0"/>
            <lane id="2si_1" sampledSeconds="0.00" departed="0" arrived="0" entered="0" left="0" laneChangedFrom="0" laneChangedTo="0"/>
            <lane id="2si_2" sampledSeconds="0.00" departed="0" arrived="0" entered="0" left="0" laneChangedFrom="0" laneChangedTo="0"/>
        </edge>
        <edge id="3fi">
            <lane id="3fi_0" sampledSeconds="0.00" departed="0" arrived="0" entered="0" left="0" laneChangedFrom="0" laneChangedTo="0"/>
        </edge>
        <edge id="3o">
            <lane id="3o_0" sampledSeconds="0.00" departed="0" arrived="0" entered="0" left="0" laneChangedFrom="0" laneChangedTo="0"/>
        </edge>
        <edge id="3si">
            <lane id="3si_0" sampledSeconds="0.00" departed="0" arrived="0" entered="0" left="0" laneChangedFrom="0" laneChangedTo="0"/>
            <lane id="3si_1" sampledSeconds="0.00" departed="0" arrived="0" entered="0" left="0" laneChangedFrom="0" laneChangedTo="0"/>
            <lane id="3si_2" sampledSeconds="0.00" departed="0" arrived="0" entered="0" left="0" laneChangedFrom="0" laneChangedTo="0"/>
        </edge>
        <edge id="4fi">
            <lane id="4fi_0" sampledSeconds="0.00" departed="0" arrived="0" entered="0" left="0" laneChangedFrom="0" laneChangedTo="0"/>
        </edge>
        <edge id="4o">
            <lane id="4o_0" sampledSeconds="0.00" departed="0" arrived="0" entered="0" left="0" laneChangedFrom="0" laneChangedTo="0"/>
        </edge>
        <edge id="4si">
            <lane id="4si_0" sampledSeconds="0.00" departed="0" arrived="0" entered="0" left="0" laneChangedFrom="0" laneChangedTo="0"/>
            <lane id="4si_1" sampledSeconds="0.00" departed="0" arrived="0" entered="0" left="0" laneChangedFrom="0" laneChangedTo="0"/>
            <lane id="4si_2" sampledSeconds="0.00" departed="0" arrived="0" entered="0" left="0" laneChangedFrom="0" laneChangedTo="0"/>
        </edge>
    </interval>
    <interval begin="90.00" end="105.00" id="dump_15">
        <edge id="1fi" sampledSeconds="4.00" traveltime="195.21" density="1.07" occupancy="0.32" waitingTime="0.00" speed="1.27" departed="1" arrived="0" entered="0" left="0" laneChangedFrom="0" laneChangedTo="0"/>
        <edge id="1o" sampledSeconds="0.00" departed="0" arrived="0" entered="0" left="0" laneChangedFrom="0" laneChangedTo="0"/>
        <edge id="1si" sampledSeconds="0.00" departed="0" arrived="0" entered="0" left="0" laneChangedFrom="0" laneChangedTo="0"/>
        <edge id="2fi" sampledSeconds="4.00" traveltime="167.01" density="1.07" occupancy="0.32" waitingTime="0.00" speed="1.49" departed="1" arrived="0" entered="0" left="0" laneChangedFrom="0" laneChangedTo="0"/>
        <edge id="2o" sampledSeconds="0.00" departed="0" arrived="0" entered="0" left="0" laneChangedFrom="0" laneChangedTo="0"/>
        <edge id="2si" sampledSeconds="0.00" departed="0" arrived="0" entered="0" left="0" laneChangedFrom="0" laneChangedTo="0"/>
        <edge id="3fi" sampledSeconds="4.00" traveltime="138.64" density="1.07" occupancy="0.32" waitingTime="0.00" speed="1.79" departed="2" arrived="0" entered="0" left="0" laneChangedFrom="0" laneChangedTo="0"/>
        <edge id="3o" sampledSeconds="0.00" departed="0" arrived="0" entered="0" left="0" laneChangedFrom="0" laneChangedTo="0"/>
        <edge id="3si" sampledSeconds="0.00" departed="0" arrived="0" entered="0" left="0" laneChangedFrom="0" laneChangedTo="0"/>
        <edge id="4fi" sampledSeconds="0.00" departed="0" arrived="0" entered="0" left="0" laneChangedFrom="0" laneChangedTo="0"/>
        <edge id="4o" sampledSeconds="0.00" departed="0" arrived="0" entered="0" left="0" laneChangedFrom="0" laneChangedTo="0"/>
        <edge id="4si" sampledSeconds="0.00" departed="0" arrived="0" entered="0" left="0" laneChangedFrom="0" laneChangedTo="0"/>
    </interval>
    <interval begin="90.00" end="105.00" id="dump_15">
        <edge id="1fi">
            <lane id="1fi_0" sampledSeconds="4.00" traveltime="195.21" density="1.07" occupancy="0.32" waitingTime="0.00" speed="1.27" departed="1" arrived="0" entered="0" left="0" laneChangedFrom="0" laneChangedTo="0"/>
        </edge>
        <edge id="1o">
            <lane id="1o_0" sampledSeconds="0.00" departed="0" arrived="0" entered="0" left="0" laneChangedFrom="0" laneChangedTo="0"/>
        </edge>
        <edge id="1si">
            <lane id="1si_0" sampledSeconds="0.00" departed="0" arrived="0" entered="0" left="0" laneChangedFrom="0" laneChangedTo="0"/>
            <lane id="1si_1" sampledSeconds="0.00" departed="0" arrived="0" entered="0" left="0" laneChangedFrom="0" laneChangedTo="0"/>
            <lane id="1si_2" sampledSeconds="0.00" departed="0" arrived="0" entered="0" left="0" laneChangedFrom="0" laneChangedTo="0"/>
        </edge>
        <edge id="2fi">
            <lane id="2fi_0" sampledSeconds="4.00" traveltime="167.01" density="1.07" occupancy="0.32" waitingTime="0.00" speed="1.49" departed="1" arrived="0" entered="0" left="0" laneChangedFrom="0" laneChangedTo="0"/>
        </edge>
        <edge id="2o">
            <lane id="2o_0" sampledSeconds="0.00" departed="0" arrived="0" entered="0" left="0" laneChangedFrom="0" laneChangedTo="0"/>
        </edge>
        <edge id="2si">
            <lane id="2si_0" sampledSeconds="0.00" departed="0" arrived="0" entered="0" left="0" laneChangedFrom="0" laneChangedTo="0"/>
            <lane id="2si_1" sampledSeconds="0.00" departed="0" arrived="0" entered="0" left="0" laneChangedFrom="0" laneChangedTo="0"/>
            <lane id="2si_2" sampledSeconds="0.00" departed="0" arrived="0" entered="0" left="0" laneChangedFrom="0" laneChangedTo="0"/>
        </edge>
        <edge id="3fi">
            <lane id="3fi_0" sampledSeconds="4.00" traveltime="138.64" density="1.07" occupancy="0.32" waitingTime="0.00" speed="1.79" departed="2" arrived="0" entered="0" left="0" laneChangedFrom="0" laneChangedTo="0"/>
        </edge>
        <edge id="3o">
            <lane id="3o_0" sampledSeconds="0.00" departed="0" arrived="0" entered="0" left="0" laneChangedFrom="0" laneChangedTo="0"/>
        </edge>
        <edge id="3si">
            <lane id="3si_0" sampledSeconds="0.00" departed="0" arrived="0" entered="0" left="0" laneChangedFrom="0" laneChangedTo="0"/>
            <lane id="3si_1" sampledSeconds="0.00" departed="0" arrived="0" entered="0" left="0" laneChangedFrom="0" laneChangedTo="0"/>
            <lane id="3si_2" sampledSeconds="0.00" departed="0" arrived="0" entered="0" left="0" laneChangedFrom="0" laneChangedTo="0"/>
        </edge>
        <edge id="4fi">
            <lane id="4fi_0" sampledSeconds="0.00" departed="0" arrived="0" entered="0" left="0" laneChangedFrom="0" laneChangedTo="0"/>
        </edge>
        <edge id="4o">
            <lane id="4o_0" sampledSeconds="0.00" departed="0" arrived="0" entered="0" left="0" laneChangedFrom="0" laneChangedTo="0"/>
        </edge>
        <edge id="4si">
            <lane id="4si_0" sampledSeconds="0.00" departed="0" arrived="0" entered="0" left="0" laneChangedFrom="0" laneChangedTo="0"/>
            <lane id="4si_1" sampledSeconds="0.00" departed="0" arrived="0" entered="0" left="0" laneChangedFrom="0" laneChangedTo="0"/>
            <lane id="4si_2" sampledSeconds="0.00" departed="0" arrived="0" entered="0" left="0" laneChangedFrom="0" laneChangedTo="0"/>
        </edge>
    </interval>
    <interval begin="105.00" end="120.00" id="dump_15">
        <edge id="1fi" sampledSeconds="24.00" traveltime="44.60" density="6.44" occupancy="1.93" waitingTime="0.00" speed="5.57" departed="1" arrived="0" entered="0" left="0" laneChangedFrom="0" laneChangedTo="0"/>
        <edge id="1o" sampledSeconds="0.00" departed="0" arrived="0" entered="0" left="0" laneChangedFrom="0" laneChangedTo="0"/>
        <edge id="1si" sampledSeconds="0.00" departed="0" arrived="0" entered="0" left="0" laneChangedFrom="0" laneChangedTo="0"/>
        <edge id="2fi" sampledSeconds="24.00" traveltime="43.53" density="6.44" occupancy="1.93" waitingTime="0.00" speed="5.71" departed="1" arrived="0" entered="0" left="0" laneChangedFrom="0" laneChangedTo="0"/>
        <edge id="2o" sampledSeconds="0.00" departed="0" arrived="0" entered="0" left="0" laneChangedFrom="0" laneChangedTo="0"/>
        <edge id="2si" sampledSeconds="0.00" departed="0" arrived="0" entered="0" left="0" laneChangedFrom="0" laneChangedTo="0"/>
        <edge id="3fi" sampledSeconds="44.00" traveltime="49.54" density="11.80" occupancy="3.54" waitingTime="0.00" speed="5.02" departed="2" arrived="0" entered="0" left="0" laneChangedFrom="0" laneChangedTo="0"/>
        <edge id="3o" sampledSeconds="0.00" departed="0" arrived="0" entered="0" left="0" laneChangedFrom="0" laneChangedTo="0"/>
        <edge id="3si" sampledSeconds="0.00" departed="0" arrived="0" entered="0" left="0" laneChangedFrom="0" laneChangedTo="0"/>
        <edge id="4fi" sampledSeconds="0.00" departed="0" arrived="0" entered="0" left="0" laneChangedFrom="0" laneChangedTo="0"/>
        <edge id="4o" sampledSeconds="0.00" departed="0" arrived="0" entered="0" left="0" laneChangedFrom="0" laneChangedTo="0"/>
        <edge id="4si" sampledSeconds="0.00" departed="0" arrived="0" entered="0" left="0" laneChangedFrom="0" laneChangedTo="0"/>
    </interval>
    <interval begin="105.00" end="120.00" id="dump_15">
        <edge id="1fi">
            <lane id="1fi_0" sampledSeconds="24.00" traveltime="44.60" density="6.44" occupancy="1.93" waitingTime="0.00" speed="5.57" departed="1" arrived="0" entered="0" left="0" laneChangedFrom="0" laneChangedTo="0"/>
        </edge>
        <edge id="1o">
            <lane id="1o_0" sampledSeconds="0.00" departed="0" arrived="0" entered="0" left="0" laneChangedFrom="0" laneChangedTo="0"/>
        </edge>
        <edge id="1si">
            <lane id="1si_0" sampledSeconds="0.00" departed="0" arrived="0" entered="0" left="0" laneChangedFrom="0" laneChangedTo="0"/>
            <lane id="1si_1" sampledSeconds="0.00" departed="0" arrived="0" entered="0" left="0" laneChangedFrom="0" laneChangedTo="0"/>
            <lane id="1si_2" sampledSeconds="0.00" departed="0" arrived="0" entered="0" left="0" laneChangedFrom="0" laneChangedTo="0"/>
        </edge>
        <edge id="2fi">
            <lane id="2fi_0" sampledSeconds="24.00" traveltime="43.53" density="6.44" occupancy="1.93" waitingTime="0.00" speed="5.71" departed="1" arrived="0" entered="0" left="0" laneChangedFrom="0" laneChangedTo="0"/>
        </edge>
        <edge id="2o">
            <lane id="2o_0" sampledSeconds="0.00" departed="0" arrived="0" entered="0" left="0" laneChangedFrom="0" laneChangedTo="0"/>
        </edge>
        <edge id="2si">
            <lane id="2si_0" sampledSeconds="0.00" departed="0" arrived="0" entered="0" left="0" laneChangedFrom="0" laneChangedTo="0"/>
            <lane id="2si_1" sampledSeconds="0.00" departed="0" arrived="0" entered="0" left="0" laneChangedFrom="0" laneChangedTo="0"/>
            <lane id="2si_2" sampledSeconds="0.00" departed="0" arrived="0" entered="0" left="0" laneChangedFrom="0" laneChangedTo="0"/>
        </edge>
        <edge id="3fi">
            <lane id="3fi_0" sampledSeconds="44.00" traveltime="49.54" density="11.80" occupancy="3.54" waitingTime="0.00" speed="5.02" departed="2" arrived="0" entered="0" left="0" laneChangedFrom="0" laneChangedTo="0"/>
        </edge>
        <edge id="3o">
            <lane id="3o_0" sampledSeconds="0.00" departed="0" arrived="0" entered="0" left="0" laneChangedFrom="0" laneChangedTo="0"/>
        </edge>
        <edge id="3si">
            <lane id="3si_0" sampledSeconds="0.00" departed="0" arrived="0" entered="0" left="0" laneChangedFrom="0" laneChangedTo="0"/>
            <lane id="3si_1" sampledSeconds="0.00" departed="0" arrived="0" entered="0" left="0" laneChangedFrom="0" laneChangedTo="0"/>
            <lane id="3si_2" sampledSeconds="0.00" departed="0" arrived="0" entered="0" left="0" laneChangedFrom="0" laneChangedTo="0"/>
        </edge>
        <edge id="4fi">
            <lane id="4fi_0" sampledSeconds="0.00" departed="0" arrived="0" entered="0" left="0" laneChangedFrom="0" laneChangedTo="0"/>
        </edge>
        <edge id="4o">
            <lane id="4o_0" sampledSeconds="0.00" departed="0" arrived="0" entered="0" left="0" laneChangedFrom="0" laneChangedTo="0"/>
        </edge>
        <edge id="4si">
            <lane id="4si_0" sampledSeconds="0.00" departed="0" arrived="0" entered="0" left="0" laneChangedFrom="0" laneChangedTo="0"/>
            <lane id="4si_1" sampledSeconds="0.00" departed="0" arrived="0" entered="0" left="0" laneChangedFrom="0" laneChangedTo="0"/>
            <lane id="4si_2" sampledSeconds="0.00" departed="0" arrived="0" entered="0" left="0" laneChangedFrom="0" laneChangedTo="0"/>
        </edge>
    </interval>
    <interval begin="900.00" end="915.00" id="dump_15">
<<<<<<< HEAD
        <edge id="1fi" sampledSeconds="124.21" traveltime="28.71" density="33.32" occupancy="10.00" waitingTime="0.00" speed="8.65" departed="2" arrived="0" entered="2" left="4" laneChangedFrom="0" laneChangedTo="0"/>
        <edge id="1o" sampledSeconds="151.24" traveltime="47.93" density="20.63" occupancy="6.19" waitingTime="0.00" speed="10.20" departed="0" arrived="0" entered="4" left="2" laneChangedFrom="0" laneChangedTo="0"/>
        <edge id="1si" sampledSeconds="664.45" traveltime="112.71" density="186.79" occupancy="18.68" waitingTime="269.00" speed="2.10" departed="0" arrived="0" entered="5" left="0" laneChangedFrom="0" laneChangedTo="0"/>
        <edge id="2fi" sampledSeconds="114.81" traveltime="27.25" density="30.80" occupancy="9.24" waitingTime="0.00" speed="9.12" departed="1" arrived="0" entered="3" left="3" laneChangedFrom="0" laneChangedTo="0"/>
        <edge id="2o" sampledSeconds="151.58" traveltime="47.58" density="20.68" occupancy="6.20" waitingTime="0.00" speed="10.27" departed="0" arrived="0" entered="4" left="4" laneChangedFrom="0" laneChangedTo="0"/>
        <edge id="2si" sampledSeconds="153.94" traveltime="34.19" density="43.28" occupancy="4.33" waitingTime="61.00" speed="6.94" departed="0" arrived="0" entered="3" left="0" laneChangedFrom="0" laneChangedTo="0"/>
        <edge id="3fi" sampledSeconds="107.34" traveltime="30.40" density="28.80" occupancy="8.64" waitingTime="0.00" speed="8.17" departed="1" arrived="0" entered="2" left="3" laneChangedFrom="0" laneChangedTo="0"/>
        <edge id="3o" sampledSeconds="215.39" traveltime="45.39" density="29.39" occupancy="8.82" waitingTime="0.00" speed="10.76" departed="0" arrived="0" entered="3" left="3" laneChangedFrom="0" laneChangedTo="0"/>
        <edge id="3si" sampledSeconds="157.41" traveltime="76.43" density="44.25" occupancy="4.43" waitingTime="38.00" speed="3.10" departed="0" arrived="0" entered="3" left="12" laneChangedFrom="0" laneChangedTo="0"/>
        <edge id="4fi" sampledSeconds="18.50" traveltime="22.80" density="4.96" occupancy="1.49" waitingTime="0.00" speed="10.90" departed="0" arrived="0" entered="3" left="1" laneChangedFrom="0" laneChangedTo="0"/>
        <edge id="4o" sampledSeconds="135.83" traveltime="48.32" density="18.53" occupancy="5.56" waitingTime="0.00" speed="10.11" departed="0" arrived="0" entered="4" left="3" laneChangedFrom="0" laneChangedTo="0"/>
        <edge id="4si" sampledSeconds="186.95" traveltime="57.71" density="52.56" occupancy="5.26" waitingTime="50.00" speed="4.11" departed="0" arrived="0" entered="1" left="11" laneChangedFrom="0" laneChangedTo="0"/>
    </interval>
    <interval begin="915.00" end="930.00" id="dump_15">
        <edge id="1fi" sampledSeconds="127.68" traveltime="27.61" density="34.25" occupancy="10.28" waitingTime="0.00" speed="9.00" departed="0" arrived="4" entered="6" left="1" laneChangedFrom="0" laneChangedTo="0"/>
        <edge id="1o" sampledSeconds="160.03" traveltime="55.18" density="21.83" occupancy="6.55" waitingTime="0.00" speed="8.85" departed="0" arrived="0" entered="3" left="6" laneChangedFrom="0" laneChangedTo="0"/>
        <edge id="1si" sampledSeconds="691.38" traveltime="412.41" density="194.36" occupancy="19.44" waitingTime="420.00" speed="0.58" departed="0" arrived="0" entered="1" left="0" laneChangedFrom="0" laneChangedTo="0"/>
        <edge id="2fi" sampledSeconds="159.02" traveltime="25.61" density="42.66" occupancy="12.80" waitingTime="0.00" speed="9.70" departed="1" arrived="0" entered="7" left="5" laneChangedFrom="0" laneChangedTo="0"/>
        <edge id="2o" sampledSeconds="114.01" traveltime="47.46" density="15.55" occupancy="4.67" waitingTime="0.00" speed="10.30" departed="0" arrived="0" entered="2" left="6" laneChangedFrom="0" laneChangedTo="0"/>
        <edge id="2si" sampledSeconds="212.07" traveltime="58.42" density="59.62" occupancy="5.96" waitingTime="127.00" speed="4.06" departed="0" arrived="0" entered="5" left="0" laneChangedFrom="0" laneChangedTo="0"/>
        <edge id="3fi" sampledSeconds="145.93" traveltime="26.32" density="39.15" occupancy="11.75" waitingTime="0.00" speed="9.44" departed="1" arrived="0" entered="7" left="3" laneChangedFrom="0" laneChangedTo="0"/>
        <edge id="3o" sampledSeconds="176.67" traveltime="45.34" density="24.10" occupancy="7.23" waitingTime="0.00" speed="10.78" departed="0" arrived="0" entered="2" left="6" laneChangedFrom="0" laneChangedTo="0"/>
        <edge id="3si" sampledSeconds="104.82" traveltime="31.29" density="29.47" occupancy="2.95" waitingTime="44.00" speed="7.58" departed="0" arrived="0" entered="3" left="2" laneChangedFrom="0" laneChangedTo="0"/>
        <edge id="4fi" sampledSeconds="70.09" traveltime="22.72" density="18.80" occupancy="5.64" waitingTime="0.00" speed="10.94" departed="0" arrived="0" entered="2" left="0" laneChangedFrom="0" laneChangedTo="0"/>
        <edge id="4o" sampledSeconds="135.40" traveltime="46.20" density="18.47" occupancy="5.54" waitingTime="0.00" speed="10.58" departed="0" arrived="0" entered="2" left="2" laneChangedFrom="0" laneChangedTo="0"/>
        <edge id="4si" sampledSeconds="80.19" traveltime="91.17" density="22.54" occupancy="2.25" waitingTime="60.00" speed="2.60" departed="0" arrived="0" entered="0" left="3" laneChangedFrom="0" laneChangedTo="0"/>
    </interval>
    <interval begin="930.00" end="945.00" id="dump_15">
        <edge id="1fi" sampledSeconds="156.80" traveltime="26.02" density="42.06" occupancy="12.62" waitingTime="0.00" speed="9.55" departed="3" arrived="0" entered="1" left="5" laneChangedFrom="0" laneChangedTo="0"/>
        <edge id="1o" sampledSeconds="133.07" traveltime="48.73" density="18.15" occupancy="5.45" waitingTime="0.00" speed="10.03" departed="0" arrived="0" entered="4" left="1" laneChangedFrom="0" laneChangedTo="0"/>
        <edge id="1si" sampledSeconds="730.67" traveltime="625.41" density="205.40" occupancy="20.54" waitingTime="514.00" speed="0.38" departed="0" arrived="0" entered="5" left="0" laneChangedFrom="0" laneChangedTo="0"/>
        <edge id="2fi" sampledSeconds="158.02" traveltime="27.12" density="42.39" occupancy="12.72" waitingTime="0.00" speed="9.16" departed="3" arrived="6" entered="0" left="1" laneChangedFrom="0" laneChangedTo="0"/>
        <edge id="2o" sampledSeconds="108.32" traveltime="46.25" density="14.78" occupancy="4.43" waitingTime="0.00" speed="10.56" departed="0" arrived="0" entered="3" left="0" laneChangedFrom="0" laneChangedTo="0"/>
        <edge id="2si" sampledSeconds="264.66" traveltime="80.39" density="74.40" occupancy="7.44" waitingTime="192.00" speed="2.95" departed="0" arrived="0" entered="1" left="0" laneChangedFrom="0" laneChangedTo="0"/>
        <edge id="3fi" sampledSeconds="168.27" traveltime="27.00" density="45.14" occupancy="13.54" waitingTime="0.00" speed="9.21" departed="1" arrived="5" entered="3" left="2" laneChangedFrom="0" laneChangedTo="0"/>
        <edge id="3o" sampledSeconds="131.26" traveltime="49.44" density="17.91" occupancy="5.37" waitingTime="0.00" speed="9.88" departed="0" arrived="0" entered="0" left="4" laneChangedFrom="0" laneChangedTo="0"/>
        <edge id="3si" sampledSeconds="83.90" traveltime="26.54" density="23.59" occupancy="2.36" waitingTime="7.00" speed="8.93" departed="0" arrived="0" entered="2" left="3" laneChangedFrom="0" laneChangedTo="0"/>
        <edge id="4fi" sampledSeconds="41.69" traveltime="22.78" density="11.18" occupancy="3.36" waitingTime="0.00" speed="10.91" departed="0" arrived="0" entered="2" left="5" laneChangedFrom="0" laneChangedTo="0"/>
        <edge id="4o" sampledSeconds="144.28" traveltime="44.80" density="19.68" occupancy="5.91" waitingTime="0.00" speed="10.91" departed="0" arrived="0" entered="1" left="2" laneChangedFrom="0" laneChangedTo="0"/>
        <edge id="4si" sampledSeconds="84.63" traveltime="39.83" density="23.79" occupancy="2.38" waitingTime="23.00" speed="5.95" departed="0" arrived="0" entered="5" left="1" laneChangedFrom="0" laneChangedTo="0"/>
    </interval>
    <interval begin="945.00" end="960.00" id="dump_15">
        <edge id="1fi" sampledSeconds="107.60" traveltime="31.34" density="28.87" occupancy="8.66" waitingTime="0.00" speed="7.93" departed="2" arrived="0" entered="2" left="6" laneChangedFrom="0" laneChangedTo="0"/>
        <edge id="1o" sampledSeconds="171.73" traveltime="47.91" density="23.43" occupancy="7.03" waitingTime="0.00" speed="10.20" departed="0" arrived="0" entered="3" left="2" laneChangedFrom="0" laneChangedTo="0"/>
        <edge id="1si" sampledSeconds="790.14" traveltime="124.62" density="222.12" occupancy="22.21" waitingTime="449.00" speed="1.90" departed="0" arrived="0" entered="6" left="8" laneChangedFrom="0" laneChangedTo="0"/>
        <edge id="2fi" sampledSeconds="82.13" traveltime="28.66" density="22.03" occupancy="6.61" waitingTime="0.00" speed="8.67" departed="1" arrived="3" entered="2" left="1" laneChangedFrom="0" laneChangedTo="0"/>
        <edge id="2o" sampledSeconds="143.10" traveltime="48.05" density="19.52" occupancy="5.86" waitingTime="0.00" speed="10.17" departed="0" arrived="0" entered="1" left="2" laneChangedFrom="0" laneChangedTo="0"/>
        <edge id="2si" sampledSeconds="202.49" traveltime="160.23" density="56.92" occupancy="5.69" waitingTime="53.00" speed="1.48" departed="0" arrived="0" entered="1" left="11" laneChangedFrom="0" laneChangedTo="0"/>
        <edge id="3fi" sampledSeconds="132.47" traveltime="27.91" density="35.54" occupancy="10.66" waitingTime="0.00" speed="8.90" departed="1" arrived="4" entered="5" left="1" laneChangedFrom="0" laneChangedTo="0"/>
        <edge id="3o" sampledSeconds="88.81" traveltime="52.96" density="12.12" occupancy="3.64" waitingTime="0.00" speed="9.23" departed="0" arrived="0" entered="4" left="4" laneChangedFrom="0" laneChangedTo="0"/>
        <edge id="3si" sampledSeconds="75.26" traveltime="102.84" density="21.16" occupancy="2.12" waitingTime="52.00" speed="2.31" departed="0" arrived="0" entered="1" left="0" laneChangedFrom="0" laneChangedTo="0"/>
        <edge id="4fi" sampledSeconds="59.04" traveltime="22.79" density="15.84" occupancy="4.75" waitingTime="0.00" speed="10.90" departed="0" arrived="0" entered="4" left="0" laneChangedFrom="0" laneChangedTo="0"/>
        <edge id="4o" sampledSeconds="110.31" traveltime="48.41" density="15.05" occupancy="4.51" waitingTime="0.00" speed="10.09" departed="0" arrived="0" entered="4" left="5" laneChangedFrom="0" laneChangedTo="0"/>
        <edge id="4si" sampledSeconds="105.00" traveltime="38.71" density="29.52" occupancy="2.95" waitingTime="39.00" speed="6.13" departed="0" arrived="0" entered="0" left="0" laneChangedFrom="0" laneChangedTo="0"/>
    </interval>
    <interval begin="960.00" end="975.00" id="dump_15">
        <edge id="1fi" sampledSeconds="131.78" traveltime="27.65" density="35.35" occupancy="10.61" waitingTime="0.00" speed="8.99" departed="1" arrived="0" entered="5" left="3" laneChangedFrom="0" laneChangedTo="0"/>
        <edge id="1o" sampledSeconds="191.34" traveltime="50.95" density="26.10" occupancy="7.83" waitingTime="0.00" speed="9.59" departed="0" arrived="0" entered="6" left="5" laneChangedFrom="0" laneChangedTo="0"/>
        <edge id="1si" sampledSeconds="694.35" traveltime="169.13" density="195.19" occupancy="19.52" waitingTime="480.00" speed="1.40" departed="0" arrived="0" entered="3" left="10" laneChangedFrom="0" laneChangedTo="0"/>
        <edge id="2fi" sampledSeconds="109.30" traveltime="29.30" density="29.32" occupancy="8.80" waitingTime="0.00" speed="8.48" departed="2" arrived="0" entered="4" left="3" laneChangedFrom="0" laneChangedTo="0"/>
        <edge id="2o" sampledSeconds="144.16" traveltime="47.14" density="19.67" occupancy="5.90" waitingTime="0.00" speed="10.37" departed="0" arrived="0" entered="8" left="4" laneChangedFrom="0" laneChangedTo="0"/>
        <edge id="2si" sampledSeconds="121.31" traveltime="47.26" density="34.10" occupancy="3.41" waitingTime="60.00" speed="5.02" departed="0" arrived="0" entered="3" left="4" laneChangedFrom="0" laneChangedTo="0"/>
        <edge id="3fi" sampledSeconds="144.89" traveltime="26.86" density="38.87" occupancy="11.66" waitingTime="0.00" speed="9.25" departed="2" arrived="0" entered="1" left="6" laneChangedFrom="0" laneChangedTo="0"/>
        <edge id="3o" sampledSeconds="111.27" traveltime="48.52" density="15.18" occupancy="4.55" waitingTime="0.00" speed="10.07" departed="0" arrived="0" entered="3" left="2" laneChangedFrom="0" laneChangedTo="0"/>
        <edge id="3si" sampledSeconds="126.07" traveltime="45.05" density="35.44" occupancy="3.54" waitingTime="75.00" speed="5.26" departed="0" arrived="0" entered="6" left="0" laneChangedFrom="0" laneChangedTo="0"/>
        <edge id="4fi" sampledSeconds="100.00" traveltime="22.79" density="26.83" occupancy="8.05" waitingTime="0.00" speed="10.91" departed="0" arrived="0" entered="3" left="4" laneChangedFrom="0" laneChangedTo="0"/>
        <edge id="4o" sampledSeconds="81.48" traveltime="47.38" density="11.12" occupancy="3.34" waitingTime="0.00" speed="10.31" departed="0" arrived="0" entered="0" left="3" laneChangedFrom="0" laneChangedTo="0"/>
        <edge id="4si" sampledSeconds="133.01" traveltime="86.19" density="37.39" occupancy="3.74" waitingTime="101.00" speed="2.75" departed="0" arrived="0" entered="4" left="0" laneChangedFrom="0" laneChangedTo="0"/>
    </interval>
    <interval begin="975.00" end="990.00" id="dump_15">
        <edge id="1fi" sampledSeconds="144.62" traveltime="26.97" density="38.80" occupancy="11.64" waitingTime="0.00" speed="9.21" departed="1" arrived="0" entered="3" left="5" laneChangedFrom="0" laneChangedTo="0"/>
        <edge id="1o" sampledSeconds="196.42" traveltime="45.88" density="26.80" occupancy="8.04" waitingTime="0.00" speed="10.65" departed="0" arrived="0" entered="1" left="3" laneChangedFrom="0" laneChangedTo="0"/>
        <edge id="1si" sampledSeconds="668.80" traveltime="622.03" density="188.01" occupancy="18.80" waitingTime="438.00" speed="0.38" departed="0" arrived="0" entered="5" left="1" laneChangedFrom="0" laneChangedTo="0"/>
        <edge id="2fi" sampledSeconds="134.65" traveltime="27.94" density="36.12" occupancy="10.84" waitingTime="0.00" speed="8.90" departed="1" arrived="0" entered="2" left="5" laneChangedFrom="0" laneChangedTo="0"/>
        <edge id="2o" sampledSeconds="182.33" traveltime="44.98" density="24.87" occupancy="7.46" waitingTime="0.00" speed="10.86" departed="0" arrived="0" entered="1" left="2" laneChangedFrom="0" laneChangedTo="0"/>
        <edge id="2si" sampledSeconds="100.62" traveltime="36.06" density="28.29" occupancy="2.83" waitingTime="20.00" speed="6.58" departed="0" arrived="0" entered="5" left="3" laneChangedFrom="0" laneChangedTo="0"/>
        <edge id="3fi" sampledSeconds="113.97" traveltime="29.82" density="30.58" occupancy="9.17" waitingTime="0.00" speed="8.33" departed="4" arrived="4" entered="1" left="1" laneChangedFrom="0" laneChangedTo="0"/>
        <edge id="3o" sampledSeconds="122.65" traveltime="47.59" density="16.73" occupancy="5.02" waitingTime="0.00" speed="10.27" departed="0" arrived="0" entered="4" left="0" laneChangedFrom="0" laneChangedTo="0"/>
        <edge id="3si" sampledSeconds="189.21" traveltime="44.54" density="53.19" occupancy="5.32" waitingTime="95.00" speed="5.32" departed="0" arrived="0" entered="1" left="0" laneChangedFrom="0" laneChangedTo="0"/>
        <edge id="4fi" sampledSeconds="57.96" traveltime="22.75" density="15.55" occupancy="4.66" waitingTime="0.00" speed="10.92" departed="0" arrived="0" entered="1" left="5" laneChangedFrom="0" laneChangedTo="0"/>
        <edge id="4o" sampledSeconds="71.76" traveltime="48.33" density="9.79" occupancy="2.94" waitingTime="0.00" speed="10.11" departed="0" arrived="0" entered="3" left="0" laneChangedFrom="0" laneChangedTo="0"/>
        <edge id="4si" sampledSeconds="196.23" traveltime="51.29" density="55.16" occupancy="5.52" waitingTime="113.00" speed="4.62" departed="0" arrived="0" entered="5" left="0" laneChangedFrom="0" laneChangedTo="0"/>
    </interval>
    <interval begin="990.00" end="1000.00" id="dump_15">
        <edge id="1fi" sampledSeconds="76.62" traveltime="29.82" density="30.83" occupancy="9.25" waitingTime="0.00" speed="8.33" departed="1" arrived="0" entered="1" left="4" laneChangedFrom="0" laneChangedTo="0"/>
        <edge id="1o" sampledSeconds="107.30" traveltime="46.47" density="21.96" occupancy="6.59" waitingTime="0.00" speed="10.51" departed="0" arrived="0" entered="2" left="1" laneChangedFrom="0" laneChangedTo="0"/>
        <edge id="1si" sampledSeconds="494.49" traveltime="140.43" density="208.52" occupancy="20.85" waitingTime="245.00" speed="1.69" departed="0" arrived="0" entered="4" left="0" laneChangedFrom="0" laneChangedTo="0"/>
        <edge id="2fi" sampledSeconds="80.73" traveltime="26.80" density="32.49" occupancy="9.75" waitingTime="0.00" speed="9.27" departed="1" arrived="0" entered="2" left="2" laneChangedFrom="0" laneChangedTo="0"/>
        <edge id="2o" sampledSeconds="99.72" traveltime="46.22" density="20.41" occupancy="6.12" waitingTime="0.00" speed="10.57" departed="0" arrived="0" entered="2" left="2" laneChangedFrom="0" laneChangedTo="0"/>
        <edge id="2si" sampledSeconds="99.10" traveltime="29.95" density="41.79" occupancy="4.18" waitingTime="37.00" speed="7.92" departed="0" arrived="0" entered="2" left="0" laneChangedFrom="0" laneChangedTo="0"/>
        <edge id="3fi" sampledSeconds="71.80" traveltime="31.01" density="28.89" occupancy="8.67" waitingTime="0.00" speed="8.01" departed="1" arrived="0" entered="0" left="2" laneChangedFrom="0" laneChangedTo="0"/>
        <edge id="3o" sampledSeconds="110.27" traveltime="46.70" density="22.57" occupancy="6.77" waitingTime="0.00" speed="10.46" departed="0" arrived="0" entered="1" left="1" laneChangedFrom="0" laneChangedTo="0"/>
        <edge id="3si" sampledSeconds="106.77" traveltime="89.70" density="45.02" occupancy="4.50" waitingTime="12.00" speed="2.64" departed="0" arrived="0" entered="1" left="8" laneChangedFrom="0" laneChangedTo="0"/>
        <edge id="4fi" sampledSeconds="8.28" traveltime="22.79" density="3.33" occupancy="1.00" waitingTime="0.00" speed="10.90" departed="0" arrived="0" entered="1" left="1" laneChangedFrom="0" laneChangedTo="0"/>
        <edge id="4o" sampledSeconds="71.39" traveltime="47.70" density="14.61" occupancy="4.38" waitingTime="0.00" speed="10.24" departed="0" arrived="0" entered="1" left="1" laneChangedFrom="0" laneChangedTo="0"/>
        <edge id="4si" sampledSeconds="143.00" traveltime="44.56" density="60.30" occupancy="6.03" waitingTime="25.00" speed="5.32" departed="0" arrived="0" entered="1" left="6" laneChangedFrom="0" laneChangedTo="0"/>
=======
        <edge id="1fi" sampledSeconds="127.74" traveltime="29.22" density="34.27" occupancy="10.28" waitingTime="0.00" speed="8.50" departed="2" arrived="1" entered="1" left="3" laneChangedFrom="0" laneChangedTo="0"/>
        <edge id="1o" sampledSeconds="152.44" traveltime="48.01" density="20.80" occupancy="6.24" waitingTime="0.00" speed="10.18" departed="0" arrived="0" entered="4" left="2" laneChangedFrom="0" laneChangedTo="0"/>
        <edge id="1si" sampledSeconds="642.69" traveltime="104.20" density="180.67" occupancy="18.07" waitingTime="233.00" speed="2.28" departed="0" arrived="0" entered="4" left="0" laneChangedFrom="0" laneChangedTo="0"/>
        <edge id="2fi" sampledSeconds="118.07" traveltime="26.93" density="31.67" occupancy="9.50" waitingTime="0.00" speed="9.23" departed="1" arrived="0" entered="3" left="3" laneChangedFrom="0" laneChangedTo="0"/>
        <edge id="2o" sampledSeconds="151.56" traveltime="47.54" density="20.68" occupancy="6.20" waitingTime="0.00" speed="10.28" departed="0" arrived="0" entered="4" left="3" laneChangedFrom="0" laneChangedTo="0"/>
        <edge id="2si" sampledSeconds="151.58" traveltime="32.77" density="42.61" occupancy="4.26" waitingTime="56.00" speed="7.24" departed="0" arrived="0" entered="3" left="0" laneChangedFrom="0" laneChangedTo="0"/>
        <edge id="3fi" sampledSeconds="105.64" traveltime="31.77" density="28.34" occupancy="8.50" waitingTime="0.00" speed="7.82" departed="2" arrived="2" entered="2" left="1" laneChangedFrom="0" laneChangedTo="0"/>
        <edge id="3o" sampledSeconds="200.43" traveltime="45.47" density="27.35" occupancy="8.20" waitingTime="0.00" speed="10.75" departed="0" arrived="0" entered="3" left="2" laneChangedFrom="0" laneChangedTo="0"/>
        <edge id="3si" sampledSeconds="162.66" traveltime="104.16" density="45.73" occupancy="4.57" waitingTime="34.00" speed="2.28" departed="0" arrived="0" entered="1" left="11" laneChangedFrom="0" laneChangedTo="0"/>
        <edge id="4fi" sampledSeconds="14.49" traveltime="22.86" density="3.89" occupancy="1.17" waitingTime="0.00" speed="10.87" departed="0" arrived="0" entered="3" left="1" laneChangedFrom="0" laneChangedTo="0"/>
        <edge id="4o" sampledSeconds="133.91" traveltime="48.13" density="18.27" occupancy="5.48" waitingTime="0.00" speed="10.15" departed="0" arrived="0" entered="4" left="3" laneChangedFrom="0" laneChangedTo="0"/>
        <edge id="4si" sampledSeconds="205.87" traveltime="57.83" density="57.87" occupancy="5.79" waitingTime="52.00" speed="4.10" departed="0" arrived="0" entered="1" left="11" laneChangedFrom="0" laneChangedTo="0"/>
    </interval>
    <interval begin="915.00" end="930.00" id="dump_15">
        <edge id="1fi" sampledSeconds="124.27" traveltime="28.39" density="33.34" occupancy="10.00" waitingTime="0.00" speed="8.75" departed="0" arrived="3" entered="6" left="2" laneChangedFrom="0" laneChangedTo="0"/>
        <edge id="1o" sampledSeconds="164.86" traveltime="55.14" density="22.49" occupancy="6.75" waitingTime="0.00" speed="8.86" departed="0" arrived="0" entered="3" left="6" laneChangedFrom="0" laneChangedTo="0"/>
        <edge id="1si" sampledSeconds="664.19" traveltime="520.99" density="186.72" occupancy="18.67" waitingTime="408.00" speed="0.46" departed="0" arrived="0" entered="1" left="0" laneChangedFrom="0" laneChangedTo="0"/>
        <edge id="2fi" sampledSeconds="149.41" traveltime="23.18" density="40.08" occupancy="12.02" waitingTime="0.00" speed="10.72" departed="1" arrived="0" entered="7" left="5" laneChangedFrom="0" laneChangedTo="0"/>
        <edge id="2o" sampledSeconds="104.72" traveltime="47.51" density="14.29" occupancy="4.29" waitingTime="0.00" speed="10.29" departed="0" arrived="0" entered="1" left="7" laneChangedFrom="0" laneChangedTo="0"/>
        <edge id="2si" sampledSeconds="214.48" traveltime="55.71" density="60.29" occupancy="6.03" waitingTime="123.00" speed="4.26" departed="0" arrived="0" entered="5" left="0" laneChangedFrom="0" laneChangedTo="0"/>
        <edge id="3fi" sampledSeconds="145.19" traveltime="26.06" density="38.95" occupancy="11.69" waitingTime="0.00" speed="9.54" departed="1" arrived="0" entered="7" left="4" laneChangedFrom="0" laneChangedTo="0"/>
        <edge id="3o" sampledSeconds="174.71" traveltime="47.79" density="23.84" occupancy="7.15" waitingTime="0.00" speed="10.22" departed="0" arrived="0" entered="2" left="7" laneChangedFrom="0" laneChangedTo="0"/>
        <edge id="3si" sampledSeconds="114.40" traveltime="48.70" density="32.16" occupancy="3.22" waitingTime="62.00" speed="4.87" departed="0" arrived="0" entered="4" left="1" laneChangedFrom="0" laneChangedTo="0"/>
        <edge id="4fi" sampledSeconds="70.55" traveltime="22.80" density="18.93" occupancy="5.68" waitingTime="0.00" speed="10.90" departed="0" arrived="0" entered="2" left="0" laneChangedFrom="0" laneChangedTo="0"/>
        <edge id="4o" sampledSeconds="133.62" traveltime="47.09" density="18.23" occupancy="5.47" waitingTime="0.00" speed="10.38" departed="0" arrived="0" entered="2" left="2" laneChangedFrom="0" laneChangedTo="0"/>
        <edge id="4si" sampledSeconds="84.17" traveltime="117.48" density="23.66" occupancy="2.37" waitingTime="42.00" speed="2.02" departed="0" arrived="0" entered="0" left="4" laneChangedFrom="0" laneChangedTo="0"/>
    </interval>
    <interval begin="930.00" end="945.00" id="dump_15">
        <edge id="1fi" sampledSeconds="160.64" traveltime="25.94" density="43.10" occupancy="12.93" waitingTime="0.00" speed="9.58" departed="3" arrived="0" entered="2" left="5" laneChangedFrom="0" laneChangedTo="0"/>
        <edge id="1o" sampledSeconds="156.59" traveltime="48.79" density="21.36" occupancy="6.41" waitingTime="0.00" speed="10.02" departed="0" arrived="0" entered="6" left="1" laneChangedFrom="0" laneChangedTo="0"/>
        <edge id="1si" sampledSeconds="710.94" traveltime="620.82" density="199.86" occupancy="19.99" waitingTime="496.00" speed="0.38" departed="0" arrived="0" entered="5" left="0" laneChangedFrom="0" laneChangedTo="0"/>
        <edge id="2fi" sampledSeconds="149.13" traveltime="27.21" density="40.01" occupancy="12.00" waitingTime="0.00" speed="9.13" departed="3" arrived="6" entered="0" left="1" laneChangedFrom="0" laneChangedTo="0"/>
        <edge id="2o" sampledSeconds="101.68" traveltime="48.69" density="13.87" occupancy="4.16" waitingTime="0.00" speed="10.04" departed="0" arrived="0" entered="4" left="0" laneChangedFrom="0" laneChangedTo="0"/>
        <edge id="2si" sampledSeconds="266.11" traveltime="80.05" density="74.81" occupancy="7.48" waitingTime="187.00" speed="2.96" departed="0" arrived="0" entered="1" left="0" laneChangedFrom="0" laneChangedTo="0"/>
        <edge id="3fi" sampledSeconds="169.37" traveltime="25.78" density="45.44" occupancy="13.63" waitingTime="0.00" speed="9.64" departed="1" arrived="4" entered="4" left="2" laneChangedFrom="0" laneChangedTo="0"/>
        <edge id="3o" sampledSeconds="110.41" traveltime="45.37" density="15.06" occupancy="4.52" waitingTime="0.00" speed="10.77" departed="0" arrived="0" entered="0" left="4" laneChangedFrom="0" laneChangedTo="0"/>
        <edge id="3si" sampledSeconds="102.63" traveltime="27.91" density="28.85" occupancy="2.89" waitingTime="8.00" speed="8.50" departed="0" arrived="0" entered="2" left="4" laneChangedFrom="0" laneChangedTo="0"/>
        <edge id="4fi" sampledSeconds="39.78" traveltime="22.82" density="10.67" occupancy="3.20" waitingTime="0.00" speed="10.89" departed="0" arrived="0" entered="2" left="5" laneChangedFrom="0" laneChangedTo="0"/>
        <edge id="4o" sampledSeconds="130.85" traveltime="44.84" density="17.85" occupancy="5.36" waitingTime="0.00" speed="10.90" departed="0" arrived="0" entered="0" left="2" laneChangedFrom="0" laneChangedTo="0"/>
        <edge id="4si" sampledSeconds="77.45" traveltime="35.19" density="21.77" occupancy="2.18" waitingTime="8.00" speed="6.74" departed="0" arrived="0" entered="5" left="2" laneChangedFrom="0" laneChangedTo="0"/>
    </interval>
    <interval begin="945.00" end="960.00" id="dump_15">
        <edge id="1fi" sampledSeconds="115.62" traveltime="30.99" density="31.02" occupancy="9.31" waitingTime="0.00" speed="8.02" departed="2" arrived="0" entered="2" left="6" laneChangedFrom="0" laneChangedTo="0"/>
        <edge id="1o" sampledSeconds="200.10" traveltime="46.79" density="27.30" occupancy="8.19" waitingTime="0.00" speed="10.44" departed="0" arrived="0" entered="3" left="2" laneChangedFrom="0" laneChangedTo="0"/>
        <edge id="1si" sampledSeconds="772.25" traveltime="127.60" density="217.09" occupancy="21.71" waitingTime="448.00" speed="1.86" departed="0" arrived="0" entered="7" left="8" laneChangedFrom="0" laneChangedTo="0"/>
        <edge id="2fi" sampledSeconds="80.84" traveltime="29.09" density="21.69" occupancy="6.51" waitingTime="0.00" speed="8.54" departed="1" arrived="3" entered="2" left="1" laneChangedFrom="0" laneChangedTo="0"/>
        <edge id="2o" sampledSeconds="143.39" traveltime="47.30" density="19.56" occupancy="5.87" waitingTime="0.00" speed="10.33" departed="0" arrived="0" entered="1" left="2" laneChangedFrom="0" laneChangedTo="0"/>
        <edge id="2si" sampledSeconds="204.42" traveltime="165.97" density="57.47" occupancy="5.75" waitingTime="58.00" speed="1.43" departed="0" arrived="0" entered="1" left="12" laneChangedFrom="0" laneChangedTo="0"/>
        <edge id="3fi" sampledSeconds="133.99" traveltime="29.16" density="35.95" occupancy="10.78" waitingTime="0.00" speed="8.52" departed="2" arrived="5" entered="2" left="0" laneChangedFrom="0" laneChangedTo="0"/>
        <edge id="3o" sampledSeconds="89.28" traveltime="54.65" density="12.18" occupancy="3.65" waitingTime="0.00" speed="8.94" departed="0" arrived="0" entered="4" left="2" laneChangedFrom="0" laneChangedTo="0"/>
        <edge id="3si" sampledSeconds="90.00" traveltime="96.51" density="25.30" occupancy="2.53" waitingTime="59.00" speed="2.46" departed="0" arrived="0" entered="0" left="0" laneChangedFrom="0" laneChangedTo="0"/>
        <edge id="4fi" sampledSeconds="59.21" traveltime="22.77" density="15.88" occupancy="4.77" waitingTime="0.00" speed="10.91" departed="0" arrived="0" entered="4" left="0" laneChangedFrom="0" laneChangedTo="0"/>
        <edge id="4o" sampledSeconds="94.78" traveltime="48.67" density="12.93" occupancy="3.88" waitingTime="0.00" speed="10.04" departed="0" arrived="0" entered="4" left="4" laneChangedFrom="0" laneChangedTo="0"/>
        <edge id="4si" sampledSeconds="90.00" traveltime="33.46" density="25.30" occupancy="2.53" waitingTime="24.00" speed="7.09" departed="0" arrived="0" entered="0" left="0" laneChangedFrom="0" laneChangedTo="0"/>
    </interval>
    <interval begin="960.00" end="975.00" id="dump_15">
        <edge id="1fi" sampledSeconds="135.71" traveltime="27.96" density="36.41" occupancy="10.92" waitingTime="0.00" speed="8.89" departed="1" arrived="0" entered="5" left="3" laneChangedFrom="0" laneChangedTo="0"/>
        <edge id="1o" sampledSeconds="215.01" traveltime="49.26" density="29.33" occupancy="8.80" waitingTime="0.00" speed="9.92" departed="0" arrived="0" entered="6" left="5" laneChangedFrom="0" laneChangedTo="0"/>
        <edge id="1si" sampledSeconds="687.49" traveltime="151.36" density="193.26" occupancy="19.33" waitingTime="449.00" speed="1.57" departed="0" arrived="0" entered="3" left="10" laneChangedFrom="0" laneChangedTo="0"/>
        <edge id="2fi" sampledSeconds="108.22" traveltime="29.62" density="29.03" occupancy="8.71" waitingTime="0.00" speed="8.39" departed="2" arrived="0" entered="2" left="3" laneChangedFrom="0" laneChangedTo="0"/>
        <edge id="2o" sampledSeconds="149.02" traveltime="45.35" density="20.33" occupancy="6.10" waitingTime="0.00" speed="10.77" departed="0" arrived="0" entered="8" left="2" laneChangedFrom="0" laneChangedTo="0"/>
        <edge id="2si" sampledSeconds="105.17" traveltime="43.01" density="29.56" occupancy="2.96" waitingTime="45.00" speed="5.51" departed="0" arrived="0" entered="3" left="4" laneChangedFrom="0" laneChangedTo="0"/>
        <edge id="3fi" sampledSeconds="132.12" traveltime="29.03" density="35.44" occupancy="10.63" waitingTime="1.00" speed="8.56" departed="2" arrived="0" entered="3" left="5" laneChangedFrom="0" laneChangedTo="0"/>
        <edge id="3o" sampledSeconds="112.46" traveltime="51.32" density="15.34" occupancy="4.60" waitingTime="0.00" speed="9.52" departed="0" arrived="0" entered="3" left="3" laneChangedFrom="0" laneChangedTo="0"/>
        <edge id="3si" sampledSeconds="141.29" traveltime="49.63" density="39.72" occupancy="3.97" waitingTime="90.00" speed="4.78" departed="0" arrived="0" entered="5" left="0" laneChangedFrom="0" laneChangedTo="0"/>
        <edge id="4fi" sampledSeconds="97.11" traveltime="22.82" density="26.05" occupancy="7.82" waitingTime="0.00" speed="10.89" departed="0" arrived="0" entered="3" left="4" laneChangedFrom="0" laneChangedTo="0"/>
        <edge id="4o" sampledSeconds="83.88" traveltime="47.68" density="11.44" occupancy="3.43" waitingTime="0.00" speed="10.25" departed="0" arrived="0" entered="1" left="3" laneChangedFrom="0" laneChangedTo="0"/>
        <edge id="4si" sampledSeconds="117.10" traveltime="79.51" density="32.92" occupancy="3.29" waitingTime="87.00" speed="2.98" departed="0" arrived="0" entered="4" left="0" laneChangedFrom="0" laneChangedTo="0"/>
    </interval>
    <interval begin="975.00" end="990.00" id="dump_15">
        <edge id="1fi" sampledSeconds="152.54" traveltime="26.39" density="40.92" occupancy="12.28" waitingTime="0.00" speed="9.42" departed="0" arrived="0" entered="5" left="6" laneChangedFrom="0" laneChangedTo="0"/>
        <edge id="1o" sampledSeconds="202.97" traveltime="45.53" density="27.69" occupancy="8.31" waitingTime="0.00" speed="10.73" departed="0" arrived="0" entered="1" left="6" laneChangedFrom="0" laneChangedTo="0"/>
        <edge id="1si" sampledSeconds="658.06" traveltime="563.61" density="184.99" occupancy="18.50" waitingTime="397.00" speed="0.42" departed="0" arrived="0" entered="5" left="1" laneChangedFrom="0" laneChangedTo="0"/>
        <edge id="2fi" sampledSeconds="122.28" traveltime="28.13" density="32.80" occupancy="9.84" waitingTime="0.00" speed="8.83" departed="1" arrived="0" entered="4" left="5" laneChangedFrom="0" laneChangedTo="0"/>
        <edge id="2o" sampledSeconds="193.14" traveltime="45.19" density="26.35" occupancy="7.90" waitingTime="0.00" speed="10.81" departed="0" arrived="0" entered="1" left="4" laneChangedFrom="0" laneChangedTo="0"/>
        <edge id="2si" sampledSeconds="88.11" traveltime="29.91" density="24.77" occupancy="2.48" waitingTime="12.00" speed="7.93" departed="0" arrived="0" entered="5" left="3" laneChangedFrom="0" laneChangedTo="0"/>
        <edge id="3fi" sampledSeconds="131.75" traveltime="29.88" density="35.35" occupancy="10.60" waitingTime="0.00" speed="8.32" departed="3" arrived="3" entered="0" left="3" laneChangedFrom="0" laneChangedTo="0"/>
        <edge id="3o" sampledSeconds="121.80" traveltime="47.60" density="16.62" occupancy="4.99" waitingTime="0.00" speed="10.27" departed="0" arrived="0" entered="4" left="0" laneChangedFrom="0" laneChangedTo="0"/>
        <edge id="3si" sampledSeconds="195.57" traveltime="54.01" density="54.98" occupancy="5.50" waitingTime="109.00" speed="4.39" departed="0" arrived="0" entered="3" left="0" laneChangedFrom="0" laneChangedTo="0"/>
        <edge id="4fi" sampledSeconds="47.43" traveltime="22.76" density="12.73" occupancy="3.82" waitingTime="0.00" speed="10.92" departed="0" arrived="0" entered="0" left="5" laneChangedFrom="0" laneChangedTo="0"/>
        <edge id="4o" sampledSeconds="84.57" traveltime="47.24" density="11.54" occupancy="3.46" waitingTime="0.00" speed="10.34" departed="0" arrived="0" entered="3" left="0" laneChangedFrom="0" laneChangedTo="0"/>
        <edge id="4si" sampledSeconds="176.90" traveltime="47.44" density="49.73" occupancy="4.97" waitingTime="95.00" speed="5.00" departed="0" arrived="0" entered="5" left="0" laneChangedFrom="0" laneChangedTo="0"/>
    </interval>
    <interval begin="990.00" end="1000.00" id="dump_15">
        <edge id="1fi" sampledSeconds="93.93" traveltime="26.91" density="37.80" occupancy="11.34" waitingTime="0.00" speed="9.23" departed="2" arrived="0" entered="1" left="3" laneChangedFrom="0" laneChangedTo="0"/>
        <edge id="1o" sampledSeconds="105.26" traveltime="46.12" density="21.54" occupancy="6.46" waitingTime="0.00" speed="10.59" departed="0" arrived="0" entered="2" left="0" laneChangedFrom="0" laneChangedTo="0"/>
        <edge id="1si" sampledSeconds="486.38" traveltime="134.05" density="205.10" occupancy="20.51" waitingTime="212.00" speed="1.77" departed="0" arrived="0" entered="4" left="0" laneChangedFrom="0" laneChangedTo="0"/>
        <edge id="2fi" sampledSeconds="85.89" traveltime="28.57" density="34.56" occupancy="10.37" waitingTime="0.00" speed="8.70" departed="1" arrived="0" entered="2" left="1" laneChangedFrom="0" laneChangedTo="0"/>
        <edge id="2o" sampledSeconds="99.19" traveltime="46.49" density="20.30" occupancy="6.09" waitingTime="0.00" speed="10.51" departed="0" arrived="0" entered="2" left="2" laneChangedFrom="0" laneChangedTo="0"/>
        <edge id="2si" sampledSeconds="83.82" traveltime="27.72" density="35.35" occupancy="3.53" waitingTime="27.00" speed="8.56" departed="0" arrived="0" entered="1" left="0" laneChangedFrom="0" laneChangedTo="0"/>
        <edge id="3fi" sampledSeconds="73.40" traveltime="32.45" density="29.54" occupancy="8.86" waitingTime="0.00" speed="7.66" departed="2" arrived="1" entered="0" left="1" laneChangedFrom="0" laneChangedTo="0"/>
        <edge id="3o" sampledSeconds="110.53" traveltime="46.58" density="22.62" occupancy="6.79" waitingTime="0.00" speed="10.49" departed="0" arrived="0" entered="1" left="0" laneChangedFrom="0" laneChangedTo="0"/>
        <edge id="3si" sampledSeconds="114.57" traveltime="75.25" density="48.31" occupancy="4.83" waitingTime="16.00" speed="3.15" departed="0" arrived="0" entered="1" left="8" laneChangedFrom="0" laneChangedTo="0"/>
        <edge id="4fi" sampledSeconds="0.23" traveltime="22.50" density="0.09" occupancy="0.03" waitingTime="0.00" speed="11.04" departed="0" arrived="0" entered="1" left="0" laneChangedFrom="0" laneChangedTo="0"/>
        <edge id="4o" sampledSeconds="81.36" traveltime="47.56" density="16.65" occupancy="5.00" waitingTime="0.00" speed="10.27" departed="0" arrived="0" entered="1" left="1" laneChangedFrom="0" laneChangedTo="0"/>
        <edge id="4si" sampledSeconds="131.11" traveltime="42.36" density="55.28" occupancy="5.53" waitingTime="18.00" speed="5.60" departed="0" arrived="0" entered="0" left="6" laneChangedFrom="0" laneChangedTo="0"/>
>>>>>>> c1f7a581
    </interval>
</meandata><|MERGE_RESOLUTION|>--- conflicted
+++ resolved
@@ -1,10 +1,6 @@
 <?xml version="1.0" encoding="UTF-8"?>
 
-<<<<<<< HEAD
-<!-- generated on Thu May 30 15:43:45 2013 by SUMO sumo Version dev-SVN-rUNKNOWN
-=======
 <!-- generated on Wed Jun  5 12:32:14 2013 by SUMO sumo Version dev-SVN-rUNKNOWN
->>>>>>> c1f7a581
 <?xml version="1.0" encoding="UTF-8"?>
 
 <configuration xmlns:xsi="http://www.w3.org/2001/XMLSchema-instance" xsi:noNamespaceSchemaLocation="http://sumo.sf.net/xsd/sumoConfiguration.xsd">
@@ -510,104 +506,6 @@
         </edge>
     </interval>
     <interval begin="900.00" end="915.00" id="dump_15">
-<<<<<<< HEAD
-        <edge id="1fi" sampledSeconds="124.21" traveltime="28.71" density="33.32" occupancy="10.00" waitingTime="0.00" speed="8.65" departed="2" arrived="0" entered="2" left="4" laneChangedFrom="0" laneChangedTo="0"/>
-        <edge id="1o" sampledSeconds="151.24" traveltime="47.93" density="20.63" occupancy="6.19" waitingTime="0.00" speed="10.20" departed="0" arrived="0" entered="4" left="2" laneChangedFrom="0" laneChangedTo="0"/>
-        <edge id="1si" sampledSeconds="664.45" traveltime="112.71" density="186.79" occupancy="18.68" waitingTime="269.00" speed="2.10" departed="0" arrived="0" entered="5" left="0" laneChangedFrom="0" laneChangedTo="0"/>
-        <edge id="2fi" sampledSeconds="114.81" traveltime="27.25" density="30.80" occupancy="9.24" waitingTime="0.00" speed="9.12" departed="1" arrived="0" entered="3" left="3" laneChangedFrom="0" laneChangedTo="0"/>
-        <edge id="2o" sampledSeconds="151.58" traveltime="47.58" density="20.68" occupancy="6.20" waitingTime="0.00" speed="10.27" departed="0" arrived="0" entered="4" left="4" laneChangedFrom="0" laneChangedTo="0"/>
-        <edge id="2si" sampledSeconds="153.94" traveltime="34.19" density="43.28" occupancy="4.33" waitingTime="61.00" speed="6.94" departed="0" arrived="0" entered="3" left="0" laneChangedFrom="0" laneChangedTo="0"/>
-        <edge id="3fi" sampledSeconds="107.34" traveltime="30.40" density="28.80" occupancy="8.64" waitingTime="0.00" speed="8.17" departed="1" arrived="0" entered="2" left="3" laneChangedFrom="0" laneChangedTo="0"/>
-        <edge id="3o" sampledSeconds="215.39" traveltime="45.39" density="29.39" occupancy="8.82" waitingTime="0.00" speed="10.76" departed="0" arrived="0" entered="3" left="3" laneChangedFrom="0" laneChangedTo="0"/>
-        <edge id="3si" sampledSeconds="157.41" traveltime="76.43" density="44.25" occupancy="4.43" waitingTime="38.00" speed="3.10" departed="0" arrived="0" entered="3" left="12" laneChangedFrom="0" laneChangedTo="0"/>
-        <edge id="4fi" sampledSeconds="18.50" traveltime="22.80" density="4.96" occupancy="1.49" waitingTime="0.00" speed="10.90" departed="0" arrived="0" entered="3" left="1" laneChangedFrom="0" laneChangedTo="0"/>
-        <edge id="4o" sampledSeconds="135.83" traveltime="48.32" density="18.53" occupancy="5.56" waitingTime="0.00" speed="10.11" departed="0" arrived="0" entered="4" left="3" laneChangedFrom="0" laneChangedTo="0"/>
-        <edge id="4si" sampledSeconds="186.95" traveltime="57.71" density="52.56" occupancy="5.26" waitingTime="50.00" speed="4.11" departed="0" arrived="0" entered="1" left="11" laneChangedFrom="0" laneChangedTo="0"/>
-    </interval>
-    <interval begin="915.00" end="930.00" id="dump_15">
-        <edge id="1fi" sampledSeconds="127.68" traveltime="27.61" density="34.25" occupancy="10.28" waitingTime="0.00" speed="9.00" departed="0" arrived="4" entered="6" left="1" laneChangedFrom="0" laneChangedTo="0"/>
-        <edge id="1o" sampledSeconds="160.03" traveltime="55.18" density="21.83" occupancy="6.55" waitingTime="0.00" speed="8.85" departed="0" arrived="0" entered="3" left="6" laneChangedFrom="0" laneChangedTo="0"/>
-        <edge id="1si" sampledSeconds="691.38" traveltime="412.41" density="194.36" occupancy="19.44" waitingTime="420.00" speed="0.58" departed="0" arrived="0" entered="1" left="0" laneChangedFrom="0" laneChangedTo="0"/>
-        <edge id="2fi" sampledSeconds="159.02" traveltime="25.61" density="42.66" occupancy="12.80" waitingTime="0.00" speed="9.70" departed="1" arrived="0" entered="7" left="5" laneChangedFrom="0" laneChangedTo="0"/>
-        <edge id="2o" sampledSeconds="114.01" traveltime="47.46" density="15.55" occupancy="4.67" waitingTime="0.00" speed="10.30" departed="0" arrived="0" entered="2" left="6" laneChangedFrom="0" laneChangedTo="0"/>
-        <edge id="2si" sampledSeconds="212.07" traveltime="58.42" density="59.62" occupancy="5.96" waitingTime="127.00" speed="4.06" departed="0" arrived="0" entered="5" left="0" laneChangedFrom="0" laneChangedTo="0"/>
-        <edge id="3fi" sampledSeconds="145.93" traveltime="26.32" density="39.15" occupancy="11.75" waitingTime="0.00" speed="9.44" departed="1" arrived="0" entered="7" left="3" laneChangedFrom="0" laneChangedTo="0"/>
-        <edge id="3o" sampledSeconds="176.67" traveltime="45.34" density="24.10" occupancy="7.23" waitingTime="0.00" speed="10.78" departed="0" arrived="0" entered="2" left="6" laneChangedFrom="0" laneChangedTo="0"/>
-        <edge id="3si" sampledSeconds="104.82" traveltime="31.29" density="29.47" occupancy="2.95" waitingTime="44.00" speed="7.58" departed="0" arrived="0" entered="3" left="2" laneChangedFrom="0" laneChangedTo="0"/>
-        <edge id="4fi" sampledSeconds="70.09" traveltime="22.72" density="18.80" occupancy="5.64" waitingTime="0.00" speed="10.94" departed="0" arrived="0" entered="2" left="0" laneChangedFrom="0" laneChangedTo="0"/>
-        <edge id="4o" sampledSeconds="135.40" traveltime="46.20" density="18.47" occupancy="5.54" waitingTime="0.00" speed="10.58" departed="0" arrived="0" entered="2" left="2" laneChangedFrom="0" laneChangedTo="0"/>
-        <edge id="4si" sampledSeconds="80.19" traveltime="91.17" density="22.54" occupancy="2.25" waitingTime="60.00" speed="2.60" departed="0" arrived="0" entered="0" left="3" laneChangedFrom="0" laneChangedTo="0"/>
-    </interval>
-    <interval begin="930.00" end="945.00" id="dump_15">
-        <edge id="1fi" sampledSeconds="156.80" traveltime="26.02" density="42.06" occupancy="12.62" waitingTime="0.00" speed="9.55" departed="3" arrived="0" entered="1" left="5" laneChangedFrom="0" laneChangedTo="0"/>
-        <edge id="1o" sampledSeconds="133.07" traveltime="48.73" density="18.15" occupancy="5.45" waitingTime="0.00" speed="10.03" departed="0" arrived="0" entered="4" left="1" laneChangedFrom="0" laneChangedTo="0"/>
-        <edge id="1si" sampledSeconds="730.67" traveltime="625.41" density="205.40" occupancy="20.54" waitingTime="514.00" speed="0.38" departed="0" arrived="0" entered="5" left="0" laneChangedFrom="0" laneChangedTo="0"/>
-        <edge id="2fi" sampledSeconds="158.02" traveltime="27.12" density="42.39" occupancy="12.72" waitingTime="0.00" speed="9.16" departed="3" arrived="6" entered="0" left="1" laneChangedFrom="0" laneChangedTo="0"/>
-        <edge id="2o" sampledSeconds="108.32" traveltime="46.25" density="14.78" occupancy="4.43" waitingTime="0.00" speed="10.56" departed="0" arrived="0" entered="3" left="0" laneChangedFrom="0" laneChangedTo="0"/>
-        <edge id="2si" sampledSeconds="264.66" traveltime="80.39" density="74.40" occupancy="7.44" waitingTime="192.00" speed="2.95" departed="0" arrived="0" entered="1" left="0" laneChangedFrom="0" laneChangedTo="0"/>
-        <edge id="3fi" sampledSeconds="168.27" traveltime="27.00" density="45.14" occupancy="13.54" waitingTime="0.00" speed="9.21" departed="1" arrived="5" entered="3" left="2" laneChangedFrom="0" laneChangedTo="0"/>
-        <edge id="3o" sampledSeconds="131.26" traveltime="49.44" density="17.91" occupancy="5.37" waitingTime="0.00" speed="9.88" departed="0" arrived="0" entered="0" left="4" laneChangedFrom="0" laneChangedTo="0"/>
-        <edge id="3si" sampledSeconds="83.90" traveltime="26.54" density="23.59" occupancy="2.36" waitingTime="7.00" speed="8.93" departed="0" arrived="0" entered="2" left="3" laneChangedFrom="0" laneChangedTo="0"/>
-        <edge id="4fi" sampledSeconds="41.69" traveltime="22.78" density="11.18" occupancy="3.36" waitingTime="0.00" speed="10.91" departed="0" arrived="0" entered="2" left="5" laneChangedFrom="0" laneChangedTo="0"/>
-        <edge id="4o" sampledSeconds="144.28" traveltime="44.80" density="19.68" occupancy="5.91" waitingTime="0.00" speed="10.91" departed="0" arrived="0" entered="1" left="2" laneChangedFrom="0" laneChangedTo="0"/>
-        <edge id="4si" sampledSeconds="84.63" traveltime="39.83" density="23.79" occupancy="2.38" waitingTime="23.00" speed="5.95" departed="0" arrived="0" entered="5" left="1" laneChangedFrom="0" laneChangedTo="0"/>
-    </interval>
-    <interval begin="945.00" end="960.00" id="dump_15">
-        <edge id="1fi" sampledSeconds="107.60" traveltime="31.34" density="28.87" occupancy="8.66" waitingTime="0.00" speed="7.93" departed="2" arrived="0" entered="2" left="6" laneChangedFrom="0" laneChangedTo="0"/>
-        <edge id="1o" sampledSeconds="171.73" traveltime="47.91" density="23.43" occupancy="7.03" waitingTime="0.00" speed="10.20" departed="0" arrived="0" entered="3" left="2" laneChangedFrom="0" laneChangedTo="0"/>
-        <edge id="1si" sampledSeconds="790.14" traveltime="124.62" density="222.12" occupancy="22.21" waitingTime="449.00" speed="1.90" departed="0" arrived="0" entered="6" left="8" laneChangedFrom="0" laneChangedTo="0"/>
-        <edge id="2fi" sampledSeconds="82.13" traveltime="28.66" density="22.03" occupancy="6.61" waitingTime="0.00" speed="8.67" departed="1" arrived="3" entered="2" left="1" laneChangedFrom="0" laneChangedTo="0"/>
-        <edge id="2o" sampledSeconds="143.10" traveltime="48.05" density="19.52" occupancy="5.86" waitingTime="0.00" speed="10.17" departed="0" arrived="0" entered="1" left="2" laneChangedFrom="0" laneChangedTo="0"/>
-        <edge id="2si" sampledSeconds="202.49" traveltime="160.23" density="56.92" occupancy="5.69" waitingTime="53.00" speed="1.48" departed="0" arrived="0" entered="1" left="11" laneChangedFrom="0" laneChangedTo="0"/>
-        <edge id="3fi" sampledSeconds="132.47" traveltime="27.91" density="35.54" occupancy="10.66" waitingTime="0.00" speed="8.90" departed="1" arrived="4" entered="5" left="1" laneChangedFrom="0" laneChangedTo="0"/>
-        <edge id="3o" sampledSeconds="88.81" traveltime="52.96" density="12.12" occupancy="3.64" waitingTime="0.00" speed="9.23" departed="0" arrived="0" entered="4" left="4" laneChangedFrom="0" laneChangedTo="0"/>
-        <edge id="3si" sampledSeconds="75.26" traveltime="102.84" density="21.16" occupancy="2.12" waitingTime="52.00" speed="2.31" departed="0" arrived="0" entered="1" left="0" laneChangedFrom="0" laneChangedTo="0"/>
-        <edge id="4fi" sampledSeconds="59.04" traveltime="22.79" density="15.84" occupancy="4.75" waitingTime="0.00" speed="10.90" departed="0" arrived="0" entered="4" left="0" laneChangedFrom="0" laneChangedTo="0"/>
-        <edge id="4o" sampledSeconds="110.31" traveltime="48.41" density="15.05" occupancy="4.51" waitingTime="0.00" speed="10.09" departed="0" arrived="0" entered="4" left="5" laneChangedFrom="0" laneChangedTo="0"/>
-        <edge id="4si" sampledSeconds="105.00" traveltime="38.71" density="29.52" occupancy="2.95" waitingTime="39.00" speed="6.13" departed="0" arrived="0" entered="0" left="0" laneChangedFrom="0" laneChangedTo="0"/>
-    </interval>
-    <interval begin="960.00" end="975.00" id="dump_15">
-        <edge id="1fi" sampledSeconds="131.78" traveltime="27.65" density="35.35" occupancy="10.61" waitingTime="0.00" speed="8.99" departed="1" arrived="0" entered="5" left="3" laneChangedFrom="0" laneChangedTo="0"/>
-        <edge id="1o" sampledSeconds="191.34" traveltime="50.95" density="26.10" occupancy="7.83" waitingTime="0.00" speed="9.59" departed="0" arrived="0" entered="6" left="5" laneChangedFrom="0" laneChangedTo="0"/>
-        <edge id="1si" sampledSeconds="694.35" traveltime="169.13" density="195.19" occupancy="19.52" waitingTime="480.00" speed="1.40" departed="0" arrived="0" entered="3" left="10" laneChangedFrom="0" laneChangedTo="0"/>
-        <edge id="2fi" sampledSeconds="109.30" traveltime="29.30" density="29.32" occupancy="8.80" waitingTime="0.00" speed="8.48" departed="2" arrived="0" entered="4" left="3" laneChangedFrom="0" laneChangedTo="0"/>
-        <edge id="2o" sampledSeconds="144.16" traveltime="47.14" density="19.67" occupancy="5.90" waitingTime="0.00" speed="10.37" departed="0" arrived="0" entered="8" left="4" laneChangedFrom="0" laneChangedTo="0"/>
-        <edge id="2si" sampledSeconds="121.31" traveltime="47.26" density="34.10" occupancy="3.41" waitingTime="60.00" speed="5.02" departed="0" arrived="0" entered="3" left="4" laneChangedFrom="0" laneChangedTo="0"/>
-        <edge id="3fi" sampledSeconds="144.89" traveltime="26.86" density="38.87" occupancy="11.66" waitingTime="0.00" speed="9.25" departed="2" arrived="0" entered="1" left="6" laneChangedFrom="0" laneChangedTo="0"/>
-        <edge id="3o" sampledSeconds="111.27" traveltime="48.52" density="15.18" occupancy="4.55" waitingTime="0.00" speed="10.07" departed="0" arrived="0" entered="3" left="2" laneChangedFrom="0" laneChangedTo="0"/>
-        <edge id="3si" sampledSeconds="126.07" traveltime="45.05" density="35.44" occupancy="3.54" waitingTime="75.00" speed="5.26" departed="0" arrived="0" entered="6" left="0" laneChangedFrom="0" laneChangedTo="0"/>
-        <edge id="4fi" sampledSeconds="100.00" traveltime="22.79" density="26.83" occupancy="8.05" waitingTime="0.00" speed="10.91" departed="0" arrived="0" entered="3" left="4" laneChangedFrom="0" laneChangedTo="0"/>
-        <edge id="4o" sampledSeconds="81.48" traveltime="47.38" density="11.12" occupancy="3.34" waitingTime="0.00" speed="10.31" departed="0" arrived="0" entered="0" left="3" laneChangedFrom="0" laneChangedTo="0"/>
-        <edge id="4si" sampledSeconds="133.01" traveltime="86.19" density="37.39" occupancy="3.74" waitingTime="101.00" speed="2.75" departed="0" arrived="0" entered="4" left="0" laneChangedFrom="0" laneChangedTo="0"/>
-    </interval>
-    <interval begin="975.00" end="990.00" id="dump_15">
-        <edge id="1fi" sampledSeconds="144.62" traveltime="26.97" density="38.80" occupancy="11.64" waitingTime="0.00" speed="9.21" departed="1" arrived="0" entered="3" left="5" laneChangedFrom="0" laneChangedTo="0"/>
-        <edge id="1o" sampledSeconds="196.42" traveltime="45.88" density="26.80" occupancy="8.04" waitingTime="0.00" speed="10.65" departed="0" arrived="0" entered="1" left="3" laneChangedFrom="0" laneChangedTo="0"/>
-        <edge id="1si" sampledSeconds="668.80" traveltime="622.03" density="188.01" occupancy="18.80" waitingTime="438.00" speed="0.38" departed="0" arrived="0" entered="5" left="1" laneChangedFrom="0" laneChangedTo="0"/>
-        <edge id="2fi" sampledSeconds="134.65" traveltime="27.94" density="36.12" occupancy="10.84" waitingTime="0.00" speed="8.90" departed="1" arrived="0" entered="2" left="5" laneChangedFrom="0" laneChangedTo="0"/>
-        <edge id="2o" sampledSeconds="182.33" traveltime="44.98" density="24.87" occupancy="7.46" waitingTime="0.00" speed="10.86" departed="0" arrived="0" entered="1" left="2" laneChangedFrom="0" laneChangedTo="0"/>
-        <edge id="2si" sampledSeconds="100.62" traveltime="36.06" density="28.29" occupancy="2.83" waitingTime="20.00" speed="6.58" departed="0" arrived="0" entered="5" left="3" laneChangedFrom="0" laneChangedTo="0"/>
-        <edge id="3fi" sampledSeconds="113.97" traveltime="29.82" density="30.58" occupancy="9.17" waitingTime="0.00" speed="8.33" departed="4" arrived="4" entered="1" left="1" laneChangedFrom="0" laneChangedTo="0"/>
-        <edge id="3o" sampledSeconds="122.65" traveltime="47.59" density="16.73" occupancy="5.02" waitingTime="0.00" speed="10.27" departed="0" arrived="0" entered="4" left="0" laneChangedFrom="0" laneChangedTo="0"/>
-        <edge id="3si" sampledSeconds="189.21" traveltime="44.54" density="53.19" occupancy="5.32" waitingTime="95.00" speed="5.32" departed="0" arrived="0" entered="1" left="0" laneChangedFrom="0" laneChangedTo="0"/>
-        <edge id="4fi" sampledSeconds="57.96" traveltime="22.75" density="15.55" occupancy="4.66" waitingTime="0.00" speed="10.92" departed="0" arrived="0" entered="1" left="5" laneChangedFrom="0" laneChangedTo="0"/>
-        <edge id="4o" sampledSeconds="71.76" traveltime="48.33" density="9.79" occupancy="2.94" waitingTime="0.00" speed="10.11" departed="0" arrived="0" entered="3" left="0" laneChangedFrom="0" laneChangedTo="0"/>
-        <edge id="4si" sampledSeconds="196.23" traveltime="51.29" density="55.16" occupancy="5.52" waitingTime="113.00" speed="4.62" departed="0" arrived="0" entered="5" left="0" laneChangedFrom="0" laneChangedTo="0"/>
-    </interval>
-    <interval begin="990.00" end="1000.00" id="dump_15">
-        <edge id="1fi" sampledSeconds="76.62" traveltime="29.82" density="30.83" occupancy="9.25" waitingTime="0.00" speed="8.33" departed="1" arrived="0" entered="1" left="4" laneChangedFrom="0" laneChangedTo="0"/>
-        <edge id="1o" sampledSeconds="107.30" traveltime="46.47" density="21.96" occupancy="6.59" waitingTime="0.00" speed="10.51" departed="0" arrived="0" entered="2" left="1" laneChangedFrom="0" laneChangedTo="0"/>
-        <edge id="1si" sampledSeconds="494.49" traveltime="140.43" density="208.52" occupancy="20.85" waitingTime="245.00" speed="1.69" departed="0" arrived="0" entered="4" left="0" laneChangedFrom="0" laneChangedTo="0"/>
-        <edge id="2fi" sampledSeconds="80.73" traveltime="26.80" density="32.49" occupancy="9.75" waitingTime="0.00" speed="9.27" departed="1" arrived="0" entered="2" left="2" laneChangedFrom="0" laneChangedTo="0"/>
-        <edge id="2o" sampledSeconds="99.72" traveltime="46.22" density="20.41" occupancy="6.12" waitingTime="0.00" speed="10.57" departed="0" arrived="0" entered="2" left="2" laneChangedFrom="0" laneChangedTo="0"/>
-        <edge id="2si" sampledSeconds="99.10" traveltime="29.95" density="41.79" occupancy="4.18" waitingTime="37.00" speed="7.92" departed="0" arrived="0" entered="2" left="0" laneChangedFrom="0" laneChangedTo="0"/>
-        <edge id="3fi" sampledSeconds="71.80" traveltime="31.01" density="28.89" occupancy="8.67" waitingTime="0.00" speed="8.01" departed="1" arrived="0" entered="0" left="2" laneChangedFrom="0" laneChangedTo="0"/>
-        <edge id="3o" sampledSeconds="110.27" traveltime="46.70" density="22.57" occupancy="6.77" waitingTime="0.00" speed="10.46" departed="0" arrived="0" entered="1" left="1" laneChangedFrom="0" laneChangedTo="0"/>
-        <edge id="3si" sampledSeconds="106.77" traveltime="89.70" density="45.02" occupancy="4.50" waitingTime="12.00" speed="2.64" departed="0" arrived="0" entered="1" left="8" laneChangedFrom="0" laneChangedTo="0"/>
-        <edge id="4fi" sampledSeconds="8.28" traveltime="22.79" density="3.33" occupancy="1.00" waitingTime="0.00" speed="10.90" departed="0" arrived="0" entered="1" left="1" laneChangedFrom="0" laneChangedTo="0"/>
-        <edge id="4o" sampledSeconds="71.39" traveltime="47.70" density="14.61" occupancy="4.38" waitingTime="0.00" speed="10.24" departed="0" arrived="0" entered="1" left="1" laneChangedFrom="0" laneChangedTo="0"/>
-        <edge id="4si" sampledSeconds="143.00" traveltime="44.56" density="60.30" occupancy="6.03" waitingTime="25.00" speed="5.32" departed="0" arrived="0" entered="1" left="6" laneChangedFrom="0" laneChangedTo="0"/>
-=======
         <edge id="1fi" sampledSeconds="127.74" traveltime="29.22" density="34.27" occupancy="10.28" waitingTime="0.00" speed="8.50" departed="2" arrived="1" entered="1" left="3" laneChangedFrom="0" laneChangedTo="0"/>
         <edge id="1o" sampledSeconds="152.44" traveltime="48.01" density="20.80" occupancy="6.24" waitingTime="0.00" speed="10.18" departed="0" arrived="0" entered="4" left="2" laneChangedFrom="0" laneChangedTo="0"/>
         <edge id="1si" sampledSeconds="642.69" traveltime="104.20" density="180.67" occupancy="18.07" waitingTime="233.00" speed="2.28" departed="0" arrived="0" entered="4" left="0" laneChangedFrom="0" laneChangedTo="0"/>
@@ -704,6 +602,5 @@
         <edge id="4fi" sampledSeconds="0.23" traveltime="22.50" density="0.09" occupancy="0.03" waitingTime="0.00" speed="11.04" departed="0" arrived="0" entered="1" left="0" laneChangedFrom="0" laneChangedTo="0"/>
         <edge id="4o" sampledSeconds="81.36" traveltime="47.56" density="16.65" occupancy="5.00" waitingTime="0.00" speed="10.27" departed="0" arrived="0" entered="1" left="1" laneChangedFrom="0" laneChangedTo="0"/>
         <edge id="4si" sampledSeconds="131.11" traveltime="42.36" density="55.28" occupancy="5.53" waitingTime="18.00" speed="5.60" departed="0" arrived="0" entered="0" left="6" laneChangedFrom="0" laneChangedTo="0"/>
->>>>>>> c1f7a581
     </interval>
 </meandata>