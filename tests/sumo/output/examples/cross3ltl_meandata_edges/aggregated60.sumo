--- conflicted
+++ resolved
@@ -1,10 +1,6 @@
 <?xml version="1.0" encoding="UTF-8"?>
 
-<<<<<<< HEAD
-<!-- generated on Thu May 30 15:43:45 2013 by SUMO sumo Version dev-SVN-rUNKNOWN
-=======
 <!-- generated on Wed Jun  5 12:32:16 2013 by SUMO sumo Version dev-SVN-rUNKNOWN
->>>>>>> c1f7a581
 <?xml version="1.0" encoding="UTF-8"?>
 
 <configuration xmlns:xsi="http://www.w3.org/2001/XMLSchema-instance" xsi:noNamespaceSchemaLocation="http://sumo.sf.net/xsd/sumoConfiguration.xsd">
@@ -114,34 +110,6 @@
         <edge id="4si" sampledSeconds="163.84" traveltime="25.39" density="11.51" occupancy="1.15" waitingTime="20.00" speed="9.34" departed="0" arrived="0" entered="11" left="1" laneChangedFrom="0" laneChangedTo="0"/>
     </interval>
     <interval begin="360.00" end="420.00" id="dump_60">
-<<<<<<< HEAD
-        <edge id="1fi" sampledSeconds="386.18" traveltime="26.42" density="25.90" occupancy="7.77" waitingTime="0.00" speed="9.41" departed="6" arrived="0" entered="9" left="13" laneChangedFrom="0" laneChangedTo="0"/>
-        <edge id="1o" sampledSeconds="179.63" traveltime="45.69" density="6.13" occupancy="1.84" waitingTime="0.00" speed="10.70" departed="0" arrived="0" entered="3" left="9" laneChangedFrom="0" laneChangedTo="0"/>
-        <edge id="1si" sampledSeconds="899.51" traveltime="75.61" density="63.22" occupancy="6.32" waitingTime="533.00" speed="3.14" departed="0" arrived="0" entered="13" left="7" laneChangedFrom="0" laneChangedTo="0"/>
-        <edge id="2fi" sampledSeconds="540.45" traveltime="27.85" density="36.25" occupancy="10.87" waitingTime="0.00" speed="8.92" departed="7" arrived="9" entered="12" left="13" laneChangedFrom="0" laneChangedTo="0"/>
-        <edge id="2o" sampledSeconds="597.56" traveltime="49.99" density="20.38" occupancy="6.11" waitingTime="0.00" speed="9.78" departed="0" arrived="0" entered="15" left="12" laneChangedFrom="0" laneChangedTo="0"/>
-        <edge id="2si" sampledSeconds="851.49" traveltime="54.18" density="59.84" occupancy="5.98" waitingTime="377.00" speed="4.38" departed="0" arrived="0" entered="13" left="11" laneChangedFrom="0" laneChangedTo="0"/>
-        <edge id="3fi" sampledSeconds="448.57" traveltime="31.43" density="30.09" occupancy="9.03" waitingTime="1.00" speed="7.91" departed="13" arrived="2" entered="2" left="12" laneChangedFrom="0" laneChangedTo="0"/>
-        <edge id="3o" sampledSeconds="376.72" traveltime="45.48" density="12.85" occupancy="3.85" waitingTime="0.00" speed="10.74" departed="0" arrived="0" entered="9" left="2" laneChangedFrom="0" laneChangedTo="0"/>
-        <edge id="3si" sampledSeconds="436.96" traveltime="38.53" density="30.71" occupancy="3.07" waitingTime="99.00" speed="6.15" departed="0" arrived="0" entered="12" left="15" laneChangedFrom="0" laneChangedTo="0"/>
-        <edge id="4fi" sampledSeconds="262.60" traveltime="22.76" density="17.61" occupancy="5.28" waitingTime="0.00" speed="10.92" departed="0" arrived="0" entered="14" left="10" laneChangedFrom="0" laneChangedTo="0"/>
-        <edge id="4o" sampledSeconds="680.62" traveltime="46.33" density="23.21" occupancy="6.96" waitingTime="0.00" speed="10.55" departed="0" arrived="0" entered="12" left="14" laneChangedFrom="0" laneChangedTo="0"/>
-        <edge id="4si" sampledSeconds="450.78" traveltime="31.97" density="31.68" occupancy="3.17" waitingTime="115.00" speed="7.42" departed="0" arrived="0" entered="10" left="13" laneChangedFrom="0" laneChangedTo="0"/>
-    </interval>
-    <interval begin="420.00" end="480.00" id="dump_60">
-        <edge id="1fi" sampledSeconds="254.42" traveltime="26.93" density="17.06" occupancy="5.12" waitingTime="0.00" speed="9.23" departed="5" arrived="0" entered="7" left="8" laneChangedFrom="0" laneChangedTo="0"/>
-        <edge id="1o" sampledSeconds="431.88" traveltime="47.36" density="14.73" occupancy="4.42" waitingTime="0.00" speed="10.32" departed="0" arrived="0" entered="11" left="7" laneChangedFrom="0" laneChangedTo="0"/>
-        <edge id="1si" sampledSeconds="944.95" traveltime="121.46" density="66.41" occupancy="6.64" waitingTime="500.00" speed="1.95" departed="0" arrived="0" entered="8" left="7" laneChangedFrom="0" laneChangedTo="0"/>
-        <edge id="2fi" sampledSeconds="550.33" traveltime="27.71" density="36.91" occupancy="11.07" waitingTime="0.00" speed="8.97" departed="4" arrived="0" entered="17" left="18" laneChangedFrom="0" laneChangedTo="0"/>
-        <edge id="2o" sampledSeconds="702.85" traveltime="49.82" density="23.97" occupancy="7.19" waitingTime="0.00" speed="9.81" departed="0" arrived="0" entered="14" left="18" laneChangedFrom="0" laneChangedTo="0"/>
-        <edge id="2si" sampledSeconds="539.49" traveltime="38.10" density="37.92" occupancy="3.79" waitingTime="208.00" speed="6.22" departed="0" arrived="0" entered="18" left="8" laneChangedFrom="0" laneChangedTo="0"/>
-        <edge id="3fi" sampledSeconds="511.14" traveltime="28.56" density="34.28" occupancy="10.28" waitingTime="0.00" speed="8.70" departed="11" arrived="9" entered="7" left="9" laneChangedFrom="0" laneChangedTo="0"/>
-        <edge id="3o" sampledSeconds="290.86" traveltime="51.37" density="9.92" occupancy="2.98" waitingTime="0.00" speed="9.51" departed="0" arrived="0" entered="10" left="7" laneChangedFrom="0" laneChangedTo="0"/>
-        <edge id="3si" sampledSeconds="694.65" traveltime="72.09" density="48.82" occupancy="4.88" waitingTime="344.00" speed="3.29" departed="0" arrived="0" entered="9" left="17" laneChangedFrom="0" laneChangedTo="0"/>
-        <edge id="4fi" sampledSeconds="318.44" traveltime="22.77" density="21.36" occupancy="6.41" waitingTime="0.00" speed="10.91" departed="0" arrived="0" entered="15" left="13" laneChangedFrom="0" laneChangedTo="0"/>
-        <edge id="4o" sampledSeconds="731.16" traveltime="46.85" density="24.94" occupancy="7.48" waitingTime="0.00" speed="10.43" departed="0" arrived="0" entered="18" left="15" laneChangedFrom="0" laneChangedTo="0"/>
-        <edge id="4si" sampledSeconds="740.68" traveltime="54.16" density="52.05" occupancy="5.21" waitingTime="359.00" speed="4.38" departed="0" arrived="0" entered="13" left="17" laneChangedFrom="0" laneChangedTo="0"/>
-=======
         <edge id="1fi" sampledSeconds="386.15" traveltime="26.46" density="25.90" occupancy="7.77" waitingTime="0.00" speed="9.39" departed="6" arrived="0" entered="9" left="13" laneChangedFrom="0" laneChangedTo="0"/>
         <edge id="1o" sampledSeconds="179.30" traveltime="45.70" density="6.12" occupancy="1.83" waitingTime="0.00" speed="10.69" departed="0" arrived="0" entered="3" left="9" laneChangedFrom="0" laneChangedTo="0"/>
         <edge id="1si" sampledSeconds="899.46" traveltime="75.58" density="63.21" occupancy="6.32" waitingTime="534.00" speed="3.14" departed="0" arrived="0" entered="13" left="7" laneChangedFrom="0" laneChangedTo="0"/>
@@ -168,7 +136,6 @@
         <edge id="4fi" sampledSeconds="317.39" traveltime="22.76" density="21.29" occupancy="6.39" waitingTime="0.00" speed="10.92" departed="0" arrived="0" entered="15" left="13" laneChangedFrom="0" laneChangedTo="0"/>
         <edge id="4o" sampledSeconds="776.83" traveltime="46.87" density="26.50" occupancy="7.95" waitingTime="0.00" speed="10.43" departed="0" arrived="0" entered="19" left="15" laneChangedFrom="0" laneChangedTo="0"/>
         <edge id="4si" sampledSeconds="743.06" traveltime="54.38" density="52.22" occupancy="5.22" waitingTime="363.00" speed="4.36" departed="0" arrived="0" entered="13" left="17" laneChangedFrom="0" laneChangedTo="0"/>
->>>>>>> c1f7a581
     </interval>
     <interval begin="480.00" end="540.00" id="dump_60">
         <edge id="1fi" sampledSeconds="448.83" traveltime="28.50" density="30.10" occupancy="9.03" waitingTime="0.00" speed="8.72" departed="6" arrived="0" entered="7" left="16" laneChangedFrom="0" laneChangedTo="0"/>
@@ -185,62 +152,6 @@
         <edge id="4si" sampledSeconds="718.26" traveltime="45.53" density="50.48" occupancy="5.05" waitingTime="336.00" speed="5.21" departed="0" arrived="0" entered="21" left="3" laneChangedFrom="0" laneChangedTo="0"/>
     </interval>
     <interval begin="540.00" end="600.00" id="dump_60">
-<<<<<<< HEAD
-        <edge id="1fi" sampledSeconds="411.26" traveltime="26.36" density="27.58" occupancy="8.27" waitingTime="0.00" speed="9.43" departed="6" arrived="0" entered="11" left="17" laneChangedFrom="0" laneChangedTo="0"/>
-        <edge id="1o" sampledSeconds="654.03" traveltime="47.25" density="22.31" occupancy="6.69" waitingTime="0.00" speed="10.34" departed="0" arrived="0" entered="15" left="11" laneChangedFrom="0" laneChangedTo="0"/>
-        <edge id="1si" sampledSeconds="1743.82" traveltime="99.19" density="122.55" occupancy="12.26" waitingTime="1044.00" speed="2.39" departed="0" arrived="0" entered="16" left="11" laneChangedFrom="0" laneChangedTo="0"/>
-        <edge id="2fi" sampledSeconds="525.39" traveltime="27.81" density="35.24" occupancy="10.57" waitingTime="0.00" speed="8.94" departed="8" arrived="7" entered="10" left="14" laneChangedFrom="0" laneChangedTo="0"/>
-        <edge id="2o" sampledSeconds="532.27" traveltime="48.68" density="18.15" occupancy="5.45" waitingTime="0.00" speed="10.04" departed="0" arrived="0" entered="14" left="9" laneChangedFrom="0" laneChangedTo="0"/>
-        <edge id="2si" sampledSeconds="1043.07" traveltime="61.79" density="73.31" occupancy="7.33" waitingTime="497.00" speed="3.84" departed="0" arrived="0" entered="14" left="12" laneChangedFrom="0" laneChangedTo="0"/>
-        <edge id="3fi" sampledSeconds="465.10" traveltime="30.75" density="31.19" occupancy="9.36" waitingTime="0.00" speed="8.08" departed="10" arrived="4" entered="6" left="11" laneChangedFrom="0" laneChangedTo="0"/>
-        <edge id="3o" sampledSeconds="484.52" traveltime="47.10" density="16.53" occupancy="4.96" waitingTime="0.00" speed="10.37" departed="0" arrived="0" entered="12" left="6" laneChangedFrom="0" laneChangedTo="0"/>
-        <edge id="3si" sampledSeconds="459.10" traveltime="42.44" density="32.26" occupancy="3.23" waitingTime="114.00" speed="5.59" departed="0" arrived="0" entered="11" left="18" laneChangedFrom="0" laneChangedTo="0"/>
-        <edge id="4fi" sampledSeconds="261.65" traveltime="22.78" density="17.55" occupancy="5.26" waitingTime="0.00" speed="10.91" departed="0" arrived="0" entered="14" left="9" laneChangedFrom="0" laneChangedTo="0"/>
-        <edge id="4o" sampledSeconds="671.79" traveltime="46.24" density="22.91" occupancy="6.87" waitingTime="0.00" speed="10.57" departed="0" arrived="0" entered="12" left="15" laneChangedFrom="0" laneChangedTo="0"/>
-        <edge id="4si" sampledSeconds="620.91" traveltime="44.57" density="43.64" occupancy="4.36" waitingTime="198.00" speed="5.32" departed="0" arrived="0" entered="9" left="21" laneChangedFrom="0" laneChangedTo="0"/>
-    </interval>
-    <interval begin="600.00" end="660.00" id="dump_60">
-        <edge id="1fi" sampledSeconds="554.96" traveltime="26.89" density="37.22" occupancy="11.17" waitingTime="0.00" speed="9.24" departed="5" arrived="3" entered="18" left="15" laneChangedFrom="0" laneChangedTo="0"/>
-        <edge id="1o" sampledSeconds="640.54" traveltime="48.07" density="21.85" occupancy="6.55" waitingTime="0.00" speed="10.17" departed="0" arrived="0" entered="13" left="18" laneChangedFrom="0" laneChangedTo="0"/>
-        <edge id="1si" sampledSeconds="1703.69" traveltime="116.57" density="119.73" occupancy="11.97" waitingTime="887.00" speed="2.03" departed="0" arrived="0" entered="16" left="9" laneChangedFrom="0" laneChangedTo="0"/>
-        <edge id="2fi" sampledSeconds="559.61" traveltime="26.81" density="37.53" occupancy="11.26" waitingTime="0.00" speed="9.27" departed="5" arrived="0" entered="18" left="19" laneChangedFrom="0" laneChangedTo="0"/>
-        <edge id="2o" sampledSeconds="660.49" traveltime="46.97" density="22.53" occupancy="6.76" waitingTime="0.00" speed="10.40" departed="0" arrived="0" entered="14" left="18" laneChangedFrom="0" laneChangedTo="0"/>
-        <edge id="2si" sampledSeconds="641.27" traveltime="39.94" density="45.07" occupancy="4.51" waitingTime="252.00" speed="5.94" departed="0" arrived="0" entered="19" left="11" laneChangedFrom="0" laneChangedTo="0"/>
-        <edge id="3fi" sampledSeconds="541.25" traveltime="28.06" density="36.30" occupancy="10.89" waitingTime="1.00" speed="8.86" departed="7" arrived="8" entered="13" left="11" laneChangedFrom="0" laneChangedTo="0"/>
-        <edge id="3o" sampledSeconds="671.13" traveltime="49.04" density="22.89" occupancy="6.87" waitingTime="0.00" speed="9.96" departed="0" arrived="0" entered="15" left="13" laneChangedFrom="0" laneChangedTo="0"/>
-        <edge id="3si" sampledSeconds="703.99" traveltime="63.53" density="49.48" occupancy="4.95" waitingTime="356.00" speed="3.73" departed="0" arrived="0" entered="11" left="15" laneChangedFrom="0" laneChangedTo="0"/>
-        <edge id="4fi" sampledSeconds="307.84" traveltime="22.77" density="20.65" occupancy="6.19" waitingTime="0.00" speed="10.92" departed="0" arrived="0" entered="15" left="13" laneChangedFrom="0" laneChangedTo="0"/>
-        <edge id="4o" sampledSeconds="670.80" traveltime="47.05" density="22.88" occupancy="6.86" waitingTime="0.00" speed="10.39" departed="0" arrived="0" entered="15" left="14" laneChangedFrom="0" laneChangedTo="0"/>
-        <edge id="4si" sampledSeconds="802.69" traveltime="58.90" density="56.41" occupancy="5.64" waitingTime="402.00" speed="4.03" departed="0" arrived="0" entered="13" left="18" laneChangedFrom="0" laneChangedTo="0"/>
-    </interval>
-    <interval begin="660.00" end="720.00" id="dump_60">
-        <edge id="1fi" sampledSeconds="534.16" traveltime="28.05" density="35.83" occupancy="10.75" waitingTime="0.00" speed="8.86" departed="7" arrived="0" entered="10" left="20" laneChangedFrom="0" laneChangedTo="0"/>
-        <edge id="1o" sampledSeconds="684.10" traveltime="47.94" density="23.33" occupancy="7.00" waitingTime="0.00" speed="10.19" departed="0" arrived="0" entered="14" left="10" laneChangedFrom="0" laneChangedTo="0"/>
-        <edge id="1si" sampledSeconds="2096.17" traveltime="140.09" density="147.32" occupancy="14.73" waitingTime="1326.00" speed="1.69" departed="0" arrived="0" entered="19" left="20" laneChangedFrom="0" laneChangedTo="0"/>
-        <edge id="2fi" sampledSeconds="499.86" traveltime="27.88" density="33.52" occupancy="10.06" waitingTime="0.00" speed="8.91" departed="6" arrived="9" entered="10" left="9" laneChangedFrom="0" laneChangedTo="0"/>
-        <edge id="2o" sampledSeconds="675.53" traveltime="47.33" density="23.04" occupancy="6.91" waitingTime="0.00" speed="10.32" departed="0" arrived="0" entered="12" left="10" laneChangedFrom="0" laneChangedTo="0"/>
-        <edge id="2si" sampledSeconds="712.08" traveltime="66.73" density="50.04" occupancy="5.00" waitingTime="319.00" speed="3.55" departed="0" arrived="0" entered="9" left="21" laneChangedFrom="0" laneChangedTo="0"/>
-        <edge id="3fi" sampledSeconds="572.42" traveltime="27.58" density="38.39" occupancy="11.52" waitingTime="1.00" speed="9.01" departed="6" arrived="11" entered="13" left="10" laneChangedFrom="0" laneChangedTo="0"/>
-        <edge id="3o" sampledSeconds="618.78" traveltime="49.50" density="21.11" occupancy="6.33" waitingTime="0.00" speed="9.87" departed="0" arrived="0" entered="14" left="13" laneChangedFrom="0" laneChangedTo="0"/>
-        <edge id="3si" sampledSeconds="532.64" traveltime="47.42" density="37.43" occupancy="3.74" waitingTime="276.00" speed="5.00" departed="0" arrived="0" entered="10" left="2" laneChangedFrom="0" laneChangedTo="0"/>
-        <edge id="4fi" sampledSeconds="334.61" traveltime="22.77" density="22.44" occupancy="6.73" waitingTime="0.00" speed="10.91" departed="0" arrived="0" entered="10" left="18" laneChangedFrom="0" laneChangedTo="0"/>
-        <edge id="4o" sampledSeconds="474.82" traveltime="46.84" density="16.19" occupancy="4.86" waitingTime="0.00" speed="10.43" departed="0" arrived="0" entered="10" left="10" laneChangedFrom="0" laneChangedTo="0"/>
-        <edge id="4si" sampledSeconds="698.49" traveltime="50.79" density="49.09" occupancy="4.91" waitingTime="344.00" speed="4.67" departed="0" arrived="0" entered="18" left="2" laneChangedFrom="0" laneChangedTo="0"/>
-    </interval>
-    <interval begin="720.00" end="780.00" id="dump_60">
-        <edge id="1fi" sampledSeconds="556.38" traveltime="27.46" density="37.32" occupancy="11.19" waitingTime="0.00" speed="9.05" departed="6" arrived="4" entered="14" left="16" laneChangedFrom="0" laneChangedTo="0"/>
-        <edge id="1o" sampledSeconds="728.58" traveltime="47.76" density="24.85" occupancy="7.45" waitingTime="0.00" speed="10.23" departed="0" arrived="0" entered="17" left="15" laneChangedFrom="0" laneChangedTo="0"/>
-        <edge id="1si" sampledSeconds="2428.91" traveltime="152.66" density="170.70" occupancy="17.07" waitingTime="1580.00" speed="1.55" departed="0" arrived="0" entered="17" left="10" laneChangedFrom="0" laneChangedTo="0"/>
-        <edge id="2fi" sampledSeconds="533.52" traveltime="27.95" density="35.78" occupancy="10.73" waitingTime="1.00" speed="8.89" departed="7" arrived="8" entered="12" left="13" laneChangedFrom="0" laneChangedTo="0"/>
-        <edge id="2o" sampledSeconds="508.96" traveltime="50.88" density="17.36" occupancy="5.21" waitingTime="0.00" speed="9.60" departed="0" arrived="0" entered="11" left="12" laneChangedFrom="0" laneChangedTo="0"/>
-        <edge id="2si" sampledSeconds="886.64" traveltime="55.41" density="62.31" occupancy="6.23" waitingTime="395.00" speed="4.28" departed="0" arrived="0" entered="13" left="11" laneChangedFrom="0" laneChangedTo="0"/>
-        <edge id="3fi" sampledSeconds="536.37" traveltime="27.61" density="35.97" occupancy="10.79" waitingTime="0.00" speed="9.00" departed="5" arrived="13" entered="15" left="6" laneChangedFrom="0" laneChangedTo="0"/>
-        <edge id="3o" sampledSeconds="642.28" traveltime="47.90" density="21.91" occupancy="6.57" waitingTime="0.00" speed="10.20" departed="0" arrived="0" entered="10" left="16" laneChangedFrom="0" laneChangedTo="0"/>
-        <edge id="3si" sampledSeconds="383.89" traveltime="53.21" density="26.98" occupancy="2.70" waitingTime="121.00" speed="4.46" departed="0" arrived="0" entered="6" left="15" laneChangedFrom="0" laneChangedTo="0"/>
-        <edge id="4fi" sampledSeconds="213.45" traveltime="22.79" density="14.32" occupancy="4.29" waitingTime="0.00" speed="10.90" departed="0" arrived="0" entered="12" left="8" laneChangedFrom="0" laneChangedTo="0"/>
-        <edge id="4o" sampledSeconds="492.59" traveltime="46.82" density="16.80" occupancy="5.04" waitingTime="0.00" speed="10.44" departed="0" arrived="0" entered="9" left="13" laneChangedFrom="0" laneChangedTo="0"/>
-        <edge id="4si" sampledSeconds="575.79" traveltime="47.51" density="40.47" occupancy="4.05" waitingTime="170.00" speed="4.99" departed="0" arrived="0" entered="8" left="19" laneChangedFrom="0" laneChangedTo="0"/>
-=======
         <edge id="1fi" sampledSeconds="420.70" traveltime="26.44" density="28.22" occupancy="8.46" waitingTime="0.00" speed="9.40" departed="6" arrived="0" entered="11" left="17" laneChangedFrom="0" laneChangedTo="0"/>
         <edge id="1o" sampledSeconds="656.02" traveltime="47.37" density="22.38" occupancy="6.71" waitingTime="0.00" speed="10.32" departed="0" arrived="0" entered="15" left="11" laneChangedFrom="0" laneChangedTo="0"/>
         <edge id="1si" sampledSeconds="1728.08" traveltime="99.39" density="121.45" occupancy="12.14" waitingTime="1086.00" speed="2.39" departed="0" arrived="0" entered="17" left="11" laneChangedFrom="0" laneChangedTo="0"/>
@@ -295,7 +206,6 @@
         <edge id="4fi" sampledSeconds="228.93" traveltime="22.77" density="15.35" occupancy="4.61" waitingTime="0.00" speed="10.91" departed="0" arrived="0" entered="13" left="7" laneChangedFrom="0" laneChangedTo="0"/>
         <edge id="4o" sampledSeconds="538.20" traveltime="46.73" density="18.36" occupancy="5.51" waitingTime="0.00" speed="10.46" departed="0" arrived="0" entered="10" left="14" laneChangedFrom="0" laneChangedTo="0"/>
         <edge id="4si" sampledSeconds="418.54" traveltime="35.87" density="29.41" occupancy="2.94" waitingTime="92.00" speed="6.61" departed="0" arrived="0" entered="7" left="18" laneChangedFrom="0" laneChangedTo="0"/>
->>>>>>> c1f7a581
     </interval>
     <interval begin="780.00" end="840.00" id="dump_60">
         <edge id="1fi" sampledSeconds="570.23" traveltime="26.48" density="38.25" occupancy="11.47" waitingTime="0.00" speed="9.38" departed="3" arrived="5" entered="21" left="15" laneChangedFrom="0" laneChangedTo="0"/>
@@ -312,48 +222,6 @@
         <edge id="4si" sampledSeconds="561.72" traveltime="57.37" density="39.48" occupancy="3.95" waitingTime="257.00" speed="4.13" departed="0" arrived="0" entered="9" left="15" laneChangedFrom="0" laneChangedTo="0"/>
     </interval>
     <interval begin="840.00" end="900.00" id="dump_60">
-<<<<<<< HEAD
-        <edge id="1fi" sampledSeconds="534.25" traveltime="28.03" density="35.83" occupancy="10.75" waitingTime="0.00" speed="8.87" departed="7" arrived="0" entered="11" left="20" laneChangedFrom="0" laneChangedTo="0"/>
-        <edge id="1o" sampledSeconds="673.59" traveltime="47.85" density="22.97" occupancy="6.89" waitingTime="0.00" speed="10.21" departed="0" arrived="0" entered="11" left="11" laneChangedFrom="0" laneChangedTo="0"/>
-        <edge id="1si" sampledSeconds="2641.87" traveltime="202.43" density="185.67" occupancy="18.57" waitingTime="1709.00" speed="1.17" departed="0" arrived="0" entered="19" left="22" laneChangedFrom="0" laneChangedTo="0"/>
-        <edge id="2fi" sampledSeconds="481.94" traveltime="27.77" density="32.32" occupancy="9.70" waitingTime="0.00" speed="8.95" departed="7" arrived="10" entered="8" left="10" laneChangedFrom="0" laneChangedTo="0"/>
-        <edge id="2o" sampledSeconds="593.80" traveltime="46.47" density="20.25" occupancy="6.08" waitingTime="0.00" speed="10.52" departed="0" arrived="0" entered="12" left="8" laneChangedFrom="0" laneChangedTo="0"/>
-        <edge id="2si" sampledSeconds="708.44" traveltime="71.19" density="49.79" occupancy="4.98" waitingTime="329.00" speed="3.33" departed="0" arrived="0" entered="10" left="19" laneChangedFrom="0" laneChangedTo="0"/>
-        <edge id="3fi" sampledSeconds="549.72" traveltime="28.10" density="36.87" occupancy="11.06" waitingTime="0.00" speed="8.84" departed="9" arrived="12" entered="9" left="10" laneChangedFrom="0" laneChangedTo="0"/>
-        <edge id="3o" sampledSeconds="512.58" traveltime="48.96" density="17.48" occupancy="5.24" waitingTime="0.00" speed="9.98" departed="0" arrived="0" entered="14" left="9" laneChangedFrom="0" laneChangedTo="0"/>
-        <edge id="3si" sampledSeconds="515.25" traveltime="46.52" density="36.21" occupancy="3.62" waitingTime="281.00" speed="5.10" departed="0" arrived="0" entered="10" left="1" laneChangedFrom="0" laneChangedTo="0"/>
-        <edge id="4fi" sampledSeconds="290.63" traveltime="22.79" density="19.49" occupancy="5.85" waitingTime="0.00" speed="10.90" departed="0" arrived="0" entered="10" left="16" laneChangedFrom="0" laneChangedTo="0"/>
-        <edge id="4o" sampledSeconds="398.21" traveltime="47.10" density="13.58" occupancy="4.07" waitingTime="0.00" speed="10.38" departed="0" arrived="0" entered="9" left="10" laneChangedFrom="0" laneChangedTo="0"/>
-        <edge id="4si" sampledSeconds="519.70" traveltime="40.06" density="36.52" occupancy="3.65" waitingTime="225.00" speed="5.92" departed="0" arrived="0" entered="16" left="1" laneChangedFrom="0" laneChangedTo="0"/>
-    </interval>
-    <interval begin="900.00" end="960.00" id="dump_60">
-        <edge id="1fi" sampledSeconds="516.29" traveltime="28.04" density="34.63" occupancy="10.39" waitingTime="0.00" speed="8.86" departed="7" arrived="4" entered="11" left="16" laneChangedFrom="0" laneChangedTo="0"/>
-        <edge id="1o" sampledSeconds="616.07" traveltime="49.80" density="21.01" occupancy="6.30" waitingTime="0.00" speed="9.81" departed="0" arrived="0" entered="14" left="11" laneChangedFrom="0" laneChangedTo="0"/>
-        <edge id="1si" sampledSeconds="2876.64" traveltime="190.75" density="202.17" occupancy="20.22" waitingTime="1652.00" speed="1.24" departed="0" arrived="0" entered="17" left="8" laneChangedFrom="0" laneChangedTo="0"/>
-        <edge id="2fi" sampledSeconds="513.98" traveltime="26.89" density="34.47" occupancy="10.34" waitingTime="0.00" speed="9.24" departed="6" arrived="9" entered="12" left="10" laneChangedFrom="0" laneChangedTo="0"/>
-        <edge id="2o" sampledSeconds="517.01" traveltime="47.39" density="17.63" occupancy="5.29" waitingTime="0.00" speed="10.31" departed="0" arrived="0" entered="10" left="12" laneChangedFrom="0" laneChangedTo="0"/>
-        <edge id="2si" sampledSeconds="833.16" traveltime="65.66" density="58.55" occupancy="5.86" waitingTime="433.00" speed="3.61" departed="0" arrived="0" entered="10" left="11" laneChangedFrom="0" laneChangedTo="0"/>
-        <edge id="3fi" sampledSeconds="554.01" traveltime="27.62" density="37.16" occupancy="11.15" waitingTime="0.00" speed="9.00" departed="4" arrived="9" entered="17" left="9" laneChangedFrom="0" laneChangedTo="0"/>
-        <edge id="3o" sampledSeconds="612.13" traveltime="47.18" density="20.88" occupancy="6.26" waitingTime="0.00" speed="10.36" departed="0" arrived="0" entered="9" left="17" laneChangedFrom="0" laneChangedTo="0"/>
-        <edge id="3si" sampledSeconds="421.38" traveltime="45.30" density="29.61" occupancy="2.96" waitingTime="141.00" speed="5.23" departed="0" arrived="0" entered="9" left="17" laneChangedFrom="0" laneChangedTo="0"/>
-        <edge id="4fi" sampledSeconds="189.32" traveltime="22.76" density="12.70" occupancy="3.81" waitingTime="0.00" speed="10.92" departed="0" arrived="0" entered="11" left="6" laneChangedFrom="0" laneChangedTo="0"/>
-        <edge id="4o" sampledSeconds="525.82" traveltime="46.77" density="17.93" occupancy="5.38" waitingTime="0.00" speed="10.45" departed="0" arrived="0" entered="11" left="12" laneChangedFrom="0" laneChangedTo="0"/>
-        <edge id="4si" sampledSeconds="456.77" traveltime="51.00" density="32.10" occupancy="3.21" waitingTime="172.00" speed="4.65" departed="0" arrived="0" entered="6" left="15" laneChangedFrom="0" laneChangedTo="0"/>
-    </interval>
-    <interval begin="960.00" end="1000.00" id="dump_60">
-        <edge id="1fi" sampledSeconds="353.02" traveltime="27.80" density="35.52" occupancy="10.65" waitingTime="0.00" speed="8.94" departed="3" arrived="0" entered="9" left="12" laneChangedFrom="0" laneChangedTo="0"/>
-        <edge id="1o" sampledSeconds="495.05" traveltime="47.85" density="25.33" occupancy="7.60" waitingTime="0.00" speed="10.21" departed="0" arrived="0" entered="9" left="9" laneChangedFrom="0" laneChangedTo="0"/>
-        <edge id="1si" sampledSeconds="1857.64" traveltime="213.47" density="195.83" occupancy="19.58" waitingTime="1163.00" speed="1.11" departed="0" arrived="0" entered="12" left="11" laneChangedFrom="0" laneChangedTo="0"/>
-        <edge id="2fi" sampledSeconds="324.68" traveltime="28.08" density="32.66" occupancy="9.80" waitingTime="0.00" speed="8.85" departed="4" arrived="0" entered="8" left="10" laneChangedFrom="0" laneChangedTo="0"/>
-        <edge id="2o" sampledSeconds="426.21" traveltime="45.98" density="21.81" occupancy="6.54" waitingTime="0.00" speed="10.63" departed="0" arrived="0" entered="11" left="8" laneChangedFrom="0" laneChangedTo="0"/>
-        <edge id="2si" sampledSeconds="321.03" traveltime="37.04" density="33.84" occupancy="3.38" waitingTime="117.00" speed="6.40" departed="0" arrived="0" entered="10" left="7" laneChangedFrom="0" laneChangedTo="0"/>
-        <edge id="3fi" sampledSeconds="330.66" traveltime="28.67" density="33.27" occupancy="9.98" waitingTime="0.00" speed="8.67" departed="7" arrived="4" entered="2" left="9" laneChangedFrom="0" laneChangedTo="0"/>
-        <edge id="3o" sampledSeconds="344.19" traveltime="47.59" density="17.61" occupancy="5.28" waitingTime="0.00" speed="10.27" departed="0" arrived="0" entered="8" left="3" laneChangedFrom="0" laneChangedTo="0"/>
-        <edge id="3si" sampledSeconds="422.05" traveltime="51.24" density="44.49" occupancy="4.45" waitingTime="182.00" speed="4.63" departed="0" arrived="0" entered="8" left="8" laneChangedFrom="0" laneChangedTo="0"/>
-        <edge id="4fi" sampledSeconds="166.24" traveltime="22.77" density="16.72" occupancy="5.02" waitingTime="0.00" speed="10.91" departed="0" arrived="0" entered="5" left="10" laneChangedFrom="0" laneChangedTo="0"/>
-        <edge id="4o" sampledSeconds="224.63" traveltime="47.78" density="11.49" occupancy="3.45" waitingTime="0.00" speed="10.23" departed="0" arrived="0" entered="4" left="4" laneChangedFrom="0" laneChangedTo="0"/>
-        <edge id="4si" sampledSeconds="472.25" traveltime="55.05" density="49.78" occupancy="4.98" waitingTime="239.00" speed="4.31" departed="0" arrived="0" entered="10" left="6" laneChangedFrom="0" laneChangedTo="0"/>
-=======
         <edge id="1fi" sampledSeconds="569.22" traveltime="27.77" density="38.18" occupancy="11.45" waitingTime="1.00" speed="8.95" departed="8" arrived="0" entered="11" left="21" laneChangedFrom="0" laneChangedTo="0"/>
         <edge id="1o" sampledSeconds="653.56" traveltime="46.79" density="22.29" occupancy="6.69" waitingTime="0.00" speed="10.44" departed="0" arrived="0" entered="11" left="11" laneChangedFrom="0" laneChangedTo="0"/>
         <edge id="1si" sampledSeconds="2527.33" traveltime="175.46" density="177.62" occupancy="17.76" waitingTime="1565.00" speed="1.35" departed="0" arrived="0" entered="20" left="22" laneChangedFrom="0" laneChangedTo="0"/>
@@ -394,6 +262,5 @@
         <edge id="4fi" sampledSeconds="144.77" traveltime="22.80" density="14.56" occupancy="4.37" waitingTime="0.00" speed="10.90" departed="0" arrived="0" entered="4" left="9" laneChangedFrom="0" laneChangedTo="0"/>
         <edge id="4o" sampledSeconds="249.81" traveltime="47.49" density="12.78" occupancy="3.83" waitingTime="0.00" speed="10.29" departed="0" arrived="0" entered="5" left="4" laneChangedFrom="0" laneChangedTo="0"/>
         <edge id="4si" sampledSeconds="425.11" traveltime="51.24" density="44.81" occupancy="4.48" waitingTime="200.00" speed="4.63" departed="0" arrived="0" entered="9" left="6" laneChangedFrom="0" laneChangedTo="0"/>
->>>>>>> c1f7a581
     </interval>
 </meandata>