<?xml version="1.0" encoding="UTF-8"?>

<<<<<<< HEAD
<!-- generated on Thu May 30 15:43:46 2013 by SUMO sumo Version dev-SVN-rUNKNOWN
=======
<!-- generated on Wed Jun  5 12:32:17 2013 by SUMO sumo Version dev-SVN-rUNKNOWN
>>>>>>> c1f7a581
<?xml version="1.0" encoding="UTF-8"?>

<configuration xmlns:xsi="http://www.w3.org/2001/XMLSchema-instance" xsi:noNamespaceSchemaLocation="http://sumo.sf.net/xsd/sumoConfiguration.xsd">

    <input>
        <net-file value="net.net.xml"/>
        <route-files value="input_routes.rou.xml"/>
        <additional-files value="input_additional.add.xml"/>
    </input>

    <time>
        <begin value="0"/>
        <end value="1000"/>
    </time>

    <report>
        <no-duration-log value="true"/>
        <no-step-log value="true"/>
    </report>

</configuration>
-->

<meandata xmlns:xsi="http://www.w3.org/2001/XMLSchema-instance" xsi:noNamespaceSchemaLocation="http://sumo.sf.net/xsd/meandata_file.xsd">
    <interval begin="0.00" end="900.00" id="dump_900">
        <edge id="1fi">
<<<<<<< HEAD
            <lane id="1fi_0" sampledSeconds="5320.83" traveltime="27.57" density="23.79" occupancy="7.14" waitingTime="0.00" speed="9.01" departed="79" arrived="12" entered="118" left="176" laneChangedFrom="0" laneChangedTo="0"/>
        </edge>
        <edge id="1o">
            <lane id="1o_0" sampledSeconds="5877.53" traveltime="47.45" density="13.36" occupancy="4.01" waitingTime="0.00" speed="10.30" departed="0" arrived="0" entered="127" left="118" laneChangedFrom="0" laneChangedTo="0"/>
=======
            <lane id="1fi_0" sampledSeconds="5338.81" traveltime="27.67" density="23.87" occupancy="7.16" waitingTime="1.00" speed="8.98" departed="79" arrived="12" entered="118" left="176" laneChangedFrom="0" laneChangedTo="0"/>
        </edge>
        <edge id="1o">
            <lane id="1o_0" sampledSeconds="5893.44" traveltime="47.61" density="13.40" occupancy="4.02" waitingTime="0.00" speed="10.26" departed="0" arrived="0" entered="127" left="118" laneChangedFrom="0" laneChangedTo="0"/>
>>>>>>> c1f7a581
        </edge>
        <edge id="1si">
            <lane id="1si_0" sampledSeconds="1836.18" traveltime="55.27" density="8.60" occupancy="2.58" waitingTime="828.00" speed="4.29" departed="0" arrived="0" entered="36" left="32" laneChangedFrom="0" laneChangedTo="0"/>
            <lane id="1si_1" sampledSeconds="1199.35" traveltime="18.80" density="5.62" occupancy="1.69" waitingTime="52.00" speed="12.61" departed="0" arrived="0" entered="63" left="63" laneChangedFrom="0" laneChangedTo="0"/>
            <lane id="1si_2" sampledSeconds="14471.02" traveltime="237.32" density="67.80" occupancy="20.34" waitingTime="8958.00" speed="1.00" departed="0" arrived="0" entered="76" left="40" laneChangedFrom="0" laneChangedTo="0"/>
        </edge>
        <edge id="2fi">
<<<<<<< HEAD
            <lane id="2fi_0" sampledSeconds="5959.61" traveltime="27.73" density="26.65" occupancy="7.99" waitingTime="2.00" speed="8.96" departed="80" arrived="54" entered="138" left="157" laneChangedFrom="0" laneChangedTo="0"/>
        </edge>
        <edge id="2o">
            <lane id="2o_0" sampledSeconds="6943.84" traveltime="47.81" density="15.79" occupancy="4.74" waitingTime="0.00" speed="10.22" departed="0" arrived="0" entered="148" left="138" laneChangedFrom="0" laneChangedTo="0"/>
=======
            <lane id="2fi_0" sampledSeconds="6014.63" traveltime="27.87" density="26.89" occupancy="8.07" waitingTime="2.00" speed="8.91" departed="80" arrived="54" entered="139" left="158" laneChangedFrom="0" laneChangedTo="0"/>
        </edge>
        <edge id="2o">
            <lane id="2o_0" sampledSeconds="7015.49" traveltime="48.04" density="15.95" occupancy="4.79" waitingTime="0.00" speed="10.17" departed="0" arrived="0" entered="149" left="139" laneChangedFrom="0" laneChangedTo="0"/>
>>>>>>> c1f7a581
        </edge>
        <edge id="2si">
            <lane id="2si_0" sampledSeconds="2915.24" traveltime="55.82" density="13.66" occupancy="4.10" waitingTime="1319.00" speed="4.25" departed="0" arrived="0" entered="55" left="51" laneChangedFrom="0" laneChangedTo="0"/>
            <lane id="2si_1" sampledSeconds="3898.60" traveltime="50.59" density="18.27" occupancy="5.48" waitingTime="1767.00" speed="4.69" departed="0" arrived="0" entered="77" left="72" laneChangedFrom="0" laneChangedTo="0"/>
            <lane id="2si_2" sampledSeconds="1299.25" traveltime="49.35" density="6.09" occupancy="1.83" waitingTime="445.00" speed="4.81" departed="0" arrived="0" entered="26" left="26" laneChangedFrom="0" laneChangedTo="0"/>
        </edge>
        <edge id="3fi">
<<<<<<< HEAD
            <lane id="3fi_0" sampledSeconds="6318.63" traveltime="29.25" density="28.25" occupancy="8.48" waitingTime="5.00" speed="8.50" departed="127" arrived="73" entered="93" left="140" laneChangedFrom="0" laneChangedTo="0"/>
        </edge>
        <edge id="3o">
            <lane id="3o_0" sampledSeconds="4812.55" traveltime="48.30" density="10.94" occupancy="3.28" waitingTime="0.00" speed="10.12" departed="0" arrived="0" entered="107" left="93" laneChangedFrom="0" laneChangedTo="0"/>
        </edge>
        <edge id="3si">
            <lane id="3si_0" sampledSeconds="2856.68" traveltime="47.26" density="13.38" occupancy="4.02" waitingTime="1255.00" speed="5.02" departed="0" arrived="0" entered="60" left="55" laneChangedFrom="0" laneChangedTo="0"/>
            <lane id="3si_1" sampledSeconds="2920.03" traveltime="48.31" density="13.68" occupancy="4.10" waitingTime="1324.00" speed="4.91" departed="0" arrived="0" entered="60" left="55" laneChangedFrom="0" laneChangedTo="0"/>
            <lane id="3si_2" sampledSeconds="844.09" traveltime="43.27" density="3.95" occupancy="1.19" waitingTime="262.00" speed="5.48" departed="0" arrived="0" entered="20" left="16" laneChangedFrom="0" laneChangedTo="0"/>
=======
            <lane id="3fi_0" sampledSeconds="6313.13" traveltime="29.14" density="28.23" occupancy="8.47" waitingTime="6.00" speed="8.53" departed="125" arrived="71" entered="95" left="142" laneChangedFrom="0" laneChangedTo="0"/>
        </edge>
        <edge id="3o">
            <lane id="3o_0" sampledSeconds="4896.89" traveltime="48.23" density="11.13" occupancy="3.34" waitingTime="0.00" speed="10.13" departed="0" arrived="0" entered="108" left="95" laneChangedFrom="0" laneChangedTo="0"/>
        </edge>
        <edge id="3si">
            <lane id="3si_0" sampledSeconds="2898.96" traveltime="47.88" density="13.58" occupancy="4.07" waitingTime="1283.00" speed="4.95" departed="0" arrived="0" entered="60" left="56" laneChangedFrom="0" laneChangedTo="0"/>
            <lane id="3si_1" sampledSeconds="2965.49" traveltime="49.55" density="13.89" occupancy="4.17" waitingTime="1370.00" speed="4.79" departed="0" arrived="0" entered="60" left="55" laneChangedFrom="0" laneChangedTo="0"/>
            <lane id="3si_2" sampledSeconds="846.26" traveltime="38.97" density="3.96" occupancy="1.19" waitingTime="246.00" speed="6.09" departed="0" arrived="0" entered="22" left="16" laneChangedFrom="0" laneChangedTo="0"/>
>>>>>>> c1f7a581
        </edge>
        <edge id="4fi">
            <lane id="4fi_0" sampledSeconds="3151.46" traveltime="22.77" density="14.09" occupancy="4.23" waitingTime="0.00" speed="10.91" departed="0" arrived="0" entered="137" left="136" laneChangedFrom="0" laneChangedTo="0"/>
        </edge>
        <edge id="4o">
            <lane id="4o_0" sampledSeconds="6625.13" traveltime="46.83" density="15.06" occupancy="4.52" waitingTime="0.00" speed="10.43" departed="0" arrived="0" entered="145" left="137" laneChangedFrom="0" laneChangedTo="0"/>
        </edge>
        <edge id="4si">
            <lane id="4si_0" sampledSeconds="2780.62" traveltime="60.46" density="13.03" occupancy="3.91" waitingTime="1436.00" speed="3.92" departed="0" arrived="0" entered="46" left="39" laneChangedFrom="0" laneChangedTo="0"/>
            <lane id="4si_1" sampledSeconds="932.45" traveltime="17.84" density="4.37" occupancy="1.31" waitingTime="0.00" speed="13.30" departed="0" arrived="0" entered="54" left="50" laneChangedFrom="0" laneChangedTo="0"/>
            <lane id="4si_2" sampledSeconds="2201.76" traveltime="61.14" density="10.32" occupancy="3.09" waitingTime="942.00" speed="3.88" departed="0" arrived="0" entered="36" left="30" laneChangedFrom="0" laneChangedTo="0"/>
        </edge>
    </interval>
    <interval begin="900.00" end="1000.00" id="dump_900">
        <edge id="1fi">
<<<<<<< HEAD
            <lane id="1fi_0" sampledSeconds="869.31" traveltime="27.94" density="34.98" occupancy="10.49" waitingTime="0.00" speed="8.89" departed="10" arrived="4" entered="20" left="28" laneChangedFrom="0" laneChangedTo="0"/>
        </edge>
        <edge id="1o">
            <lane id="1o_0" sampledSeconds="1111.12" traveltime="48.91" density="22.74" occupancy="6.82" waitingTime="0.00" speed="9.99" departed="0" arrived="0" entered="23" left="20" laneChangedFrom="0" laneChangedTo="0"/>
        </edge>
        <edge id="1si">
            <lane id="1si_0" sampledSeconds="448.69" traveltime="45.40" density="18.92" occupancy="5.68" waitingTime="190.00" speed="5.22" departed="0" arrived="0" entered="11" left="7" laneChangedFrom="0" laneChangedTo="0"/>
            <lane id="1si_1" sampledSeconds="162.39" traveltime="17.82" density="6.85" occupancy="2.05" waitingTime="0.00" speed="13.31" departed="0" arrived="0" entered="9" left="9" laneChangedFrom="0" laneChangedTo="0"/>
            <lane id="1si_2" sampledSeconds="4123.20" traveltime="861.64" density="173.86" occupancy="52.16" waitingTime="2625.00" speed="0.28" departed="0" arrived="0" entered="9" left="3" laneChangedFrom="0" laneChangedTo="0"/>
        </edge>
        <edge id="2fi">
            <lane id="2fi_0" sampledSeconds="838.66" traveltime="27.34" density="33.75" occupancy="10.12" waitingTime="0.00" speed="9.09" departed="10" arrived="9" entered="20" left="20" laneChangedFrom="0" laneChangedTo="0"/>
        </edge>
        <edge id="2o">
            <lane id="2o_0" sampledSeconds="943.22" traveltime="46.75" density="19.30" occupancy="5.79" waitingTime="0.00" speed="10.45" departed="0" arrived="0" entered="21" left="20" laneChangedFrom="0" laneChangedTo="0"/>
        </edge>
        <edge id="2si">
            <lane id="2si_0" sampledSeconds="270.45" traveltime="40.99" density="11.40" occupancy="3.42" waitingTime="116.00" speed="5.78" departed="0" arrived="0" entered="5" left="4" laneChangedFrom="0" laneChangedTo="0"/>
            <lane id="2si_1" sampledSeconds="585.47" traveltime="60.25" density="24.69" occupancy="7.41" waitingTime="305.00" speed="3.94" departed="0" arrived="0" entered="10" left="10" laneChangedFrom="0" laneChangedTo="0"/>
            <lane id="2si_2" sampledSeconds="298.27" traveltime="59.16" density="12.58" occupancy="3.77" waitingTime="129.00" speed="4.01" departed="0" arrived="0" entered="5" left="4" laneChangedFrom="0" laneChangedTo="0"/>
        </edge>
        <edge id="3fi">
            <lane id="3fi_0" sampledSeconds="884.67" traveltime="28.01" density="35.60" occupancy="10.68" waitingTime="0.00" speed="8.87" departed="11" arrived="13" entered="19" left="18" laneChangedFrom="0" laneChangedTo="0"/>
        </edge>
        <edge id="3o">
            <lane id="3o_0" sampledSeconds="956.32" traveltime="47.33" density="19.57" occupancy="5.87" waitingTime="0.00" speed="10.32" departed="0" arrived="0" entered="17" left="20" laneChangedFrom="0" laneChangedTo="0"/>
        </edge>
        <edge id="3si">
            <lane id="3si_0" sampledSeconds="278.30" traveltime="43.84" density="11.74" occupancy="3.52" waitingTime="105.00" speed="5.41" departed="0" arrived="0" entered="6" left="10" laneChangedFrom="0" laneChangedTo="0"/>
            <lane id="3si_1" sampledSeconds="315.03" traveltime="56.76" density="13.28" occupancy="3.99" waitingTime="148.00" speed="4.18" departed="0" arrived="0" entered="6" left="9" laneChangedFrom="0" laneChangedTo="0"/>
            <lane id="3si_2" sampledSeconds="250.10" traveltime="44.34" density="10.55" occupancy="3.16" waitingTime="70.00" speed="5.35" departed="0" arrived="0" entered="5" left="6" laneChangedFrom="0" laneChangedTo="0"/>
        </edge>
        <edge id="4fi">
            <lane id="4fi_0" sampledSeconds="355.56" traveltime="22.77" density="14.31" occupancy="4.29" waitingTime="0.00" speed="10.91" departed="0" arrived="0" entered="16" left="16" laneChangedFrom="0" laneChangedTo="0"/>
        </edge>
        <edge id="4o">
            <lane id="4o_0" sampledSeconds="750.45" traveltime="47.07" density="15.36" occupancy="4.61" waitingTime="0.00" speed="10.38" departed="0" arrived="0" entered="15" left="16" laneChangedFrom="0" laneChangedTo="0"/>
        </edge>
        <edge id="4si">
            <lane id="4si_0" sampledSeconds="386.29" traveltime="69.68" density="16.29" occupancy="4.89" waitingTime="188.00" speed="3.40" departed="0" arrived="0" entered="5" left="10" laneChangedFrom="0" laneChangedTo="0"/>
            <lane id="4si_1" sampledSeconds="140.02" traveltime="17.70" density="5.90" occupancy="1.77" waitingTime="0.00" speed="13.40" departed="0" arrived="0" entered="7" left="6" laneChangedFrom="0" laneChangedTo="0"/>
            <lane id="4si_2" sampledSeconds="402.71" traveltime="98.66" density="16.98" occupancy="5.09" waitingTime="223.00" speed="2.40" departed="0" arrived="0" entered="4" left="5" laneChangedFrom="0" laneChangedTo="0"/>
=======
            <lane id="1fi_0" sampledSeconds="910.46" traveltime="27.76" density="36.64" occupancy="10.99" waitingTime="0.00" speed="8.95" departed="10" arrived="4" entered="22" left="28" laneChangedFrom="0" laneChangedTo="0"/>
        </edge>
        <edge id="1o">
            <lane id="1o_0" sampledSeconds="1197.24" traveltime="48.36" density="24.50" occupancy="7.35" waitingTime="0.00" speed="10.10" departed="0" arrived="0" entered="25" left="22" laneChangedFrom="0" laneChangedTo="0"/>
        </edge>
        <edge id="1si">
            <lane id="1si_0" sampledSeconds="459.19" traveltime="46.31" density="19.36" occupancy="5.81" waitingTime="192.00" speed="5.12" departed="0" arrived="0" entered="10" left="7" laneChangedFrom="0" laneChangedTo="0"/>
            <lane id="1si_1" sampledSeconds="162.35" traveltime="17.81" density="6.85" occupancy="2.05" waitingTime="0.00" speed="13.31" departed="0" arrived="0" entered="9" left="9" laneChangedFrom="0" laneChangedTo="0"/>
            <lane id="1si_2" sampledSeconds="4000.47" traveltime="808.38" density="168.69" occupancy="50.61" waitingTime="2451.00" speed="0.29" departed="0" arrived="0" entered="10" left="3" laneChangedFrom="0" laneChangedTo="0"/>
        </edge>
        <edge id="2fi">
            <lane id="2fi_0" sampledSeconds="813.83" traveltime="27.04" density="32.75" occupancy="9.82" waitingTime="0.00" speed="9.19" departed="10" arrived="9" entered="20" left="19" laneChangedFrom="0" laneChangedTo="0"/>
        </edge>
        <edge id="2o">
            <lane id="2o_0" sampledSeconds="942.69" traveltime="46.66" density="19.29" occupancy="5.79" waitingTime="0.00" speed="10.47" departed="0" arrived="0" entered="21" left="20" laneChangedFrom="0" laneChangedTo="0"/>
        </edge>
        <edge id="2si">
            <lane id="2si_0" sampledSeconds="313.39" traveltime="42.31" density="13.21" occupancy="3.96" waitingTime="129.00" speed="5.60" departed="0" arrived="0" entered="5" left="5" laneChangedFrom="0" laneChangedTo="0"/>
            <lane id="2si_1" sampledSeconds="589.13" traveltime="58.98" density="24.84" occupancy="7.45" waitingTime="297.00" speed="4.02" departed="0" arrived="0" entered="10" left="10" laneChangedFrom="0" laneChangedTo="0"/>
            <lane id="2si_2" sampledSeconds="211.17" traveltime="52.13" density="8.90" occupancy="2.67" waitingTime="82.00" speed="4.55" departed="0" arrived="0" entered="4" left="4" laneChangedFrom="0" laneChangedTo="0"/>
        </edge>
        <edge id="3fi">
            <lane id="3fi_0" sampledSeconds="891.47" traveltime="28.50" density="35.87" occupancy="10.76" waitingTime="1.00" speed="8.72" departed="13" arrived="15" entered="18" left="16" laneChangedFrom="0" laneChangedTo="0"/>
        </edge>
        <edge id="3o">
            <lane id="3o_0" sampledSeconds="919.62" traveltime="47.76" density="18.82" occupancy="5.65" waitingTime="0.00" speed="10.23" departed="0" arrived="0" entered="17" left="18" laneChangedFrom="0" laneChangedTo="0"/>
        </edge>
        <edge id="3si">
            <lane id="3si_0" sampledSeconds="292.41" traveltime="47.81" density="12.33" occupancy="3.70" waitingTime="126.00" speed="4.96" departed="0" arrived="0" entered="6" left="8" laneChangedFrom="0" laneChangedTo="0"/>
            <lane id="3si_1" sampledSeconds="323.06" traveltime="54.98" density="13.62" occupancy="4.09" waitingTime="150.00" speed="4.31" departed="0" arrived="0" entered="6" left="8" laneChangedFrom="0" laneChangedTo="0"/>
            <lane id="3si_2" sampledSeconds="305.65" traveltime="67.63" density="12.89" occupancy="3.87" waitingTime="102.00" speed="3.51" departed="0" arrived="0" entered="4" left="8" laneChangedFrom="0" laneChangedTo="0"/>
        </edge>
        <edge id="4fi">
            <lane id="4fi_0" sampledSeconds="328.79" traveltime="22.80" density="13.23" occupancy="3.97" waitingTime="0.00" speed="10.90" departed="0" arrived="0" entered="15" left="15" laneChangedFrom="0" laneChangedTo="0"/>
        </edge>
        <edge id="4o">
            <lane id="4o_0" sampledSeconds="742.97" traveltime="47.19" density="15.20" occupancy="4.56" waitingTime="0.00" speed="10.36" departed="0" arrived="0" entered="15" left="15" laneChangedFrom="0" laneChangedTo="0"/>
        </edge>
        <edge id="4si">
            <lane id="4si_0" sampledSeconds="385.06" traveltime="69.50" density="16.24" occupancy="4.87" waitingTime="187.00" speed="3.41" departed="0" arrived="0" entered="5" left="10" laneChangedFrom="0" laneChangedTo="0"/>
            <lane id="4si_1" sampledSeconds="134.82" traveltime="17.73" density="5.68" occupancy="1.71" waitingTime="0.00" speed="13.37" departed="0" arrived="0" entered="6" left="6" laneChangedFrom="0" laneChangedTo="0"/>
            <lane id="4si_2" sampledSeconds="362.73" traveltime="83.93" density="15.30" occupancy="4.59" waitingTime="139.00" speed="2.83" departed="0" arrived="0" entered="4" left="7" laneChangedFrom="0" laneChangedTo="0"/>
>>>>>>> c1f7a581
        </edge>
    </interval>
</meandata><|MERGE_RESOLUTION|>--- conflicted
+++ resolved
@@ -1,10 +1,6 @@
 <?xml version="1.0" encoding="UTF-8"?>
 
-<<<<<<< HEAD
-<!-- generated on Thu May 30 15:43:46 2013 by SUMO sumo Version dev-SVN-rUNKNOWN
-=======
 <!-- generated on Wed Jun  5 12:32:17 2013 by SUMO sumo Version dev-SVN-rUNKNOWN
->>>>>>> c1f7a581
 <?xml version="1.0" encoding="UTF-8"?>
 
 <configuration xmlns:xsi="http://www.w3.org/2001/XMLSchema-instance" xsi:noNamespaceSchemaLocation="http://sumo.sf.net/xsd/sumoConfiguration.xsd">
@@ -31,17 +27,10 @@
 <meandata xmlns:xsi="http://www.w3.org/2001/XMLSchema-instance" xsi:noNamespaceSchemaLocation="http://sumo.sf.net/xsd/meandata_file.xsd">
     <interval begin="0.00" end="900.00" id="dump_900">
         <edge id="1fi">
-<<<<<<< HEAD
-            <lane id="1fi_0" sampledSeconds="5320.83" traveltime="27.57" density="23.79" occupancy="7.14" waitingTime="0.00" speed="9.01" departed="79" arrived="12" entered="118" left="176" laneChangedFrom="0" laneChangedTo="0"/>
-        </edge>
-        <edge id="1o">
-            <lane id="1o_0" sampledSeconds="5877.53" traveltime="47.45" density="13.36" occupancy="4.01" waitingTime="0.00" speed="10.30" departed="0" arrived="0" entered="127" left="118" laneChangedFrom="0" laneChangedTo="0"/>
-=======
             <lane id="1fi_0" sampledSeconds="5338.81" traveltime="27.67" density="23.87" occupancy="7.16" waitingTime="1.00" speed="8.98" departed="79" arrived="12" entered="118" left="176" laneChangedFrom="0" laneChangedTo="0"/>
         </edge>
         <edge id="1o">
             <lane id="1o_0" sampledSeconds="5893.44" traveltime="47.61" density="13.40" occupancy="4.02" waitingTime="0.00" speed="10.26" departed="0" arrived="0" entered="127" left="118" laneChangedFrom="0" laneChangedTo="0"/>
->>>>>>> c1f7a581
         </edge>
         <edge id="1si">
             <lane id="1si_0" sampledSeconds="1836.18" traveltime="55.27" density="8.60" occupancy="2.58" waitingTime="828.00" speed="4.29" departed="0" arrived="0" entered="36" left="32" laneChangedFrom="0" laneChangedTo="0"/>
@@ -49,17 +38,10 @@
             <lane id="1si_2" sampledSeconds="14471.02" traveltime="237.32" density="67.80" occupancy="20.34" waitingTime="8958.00" speed="1.00" departed="0" arrived="0" entered="76" left="40" laneChangedFrom="0" laneChangedTo="0"/>
         </edge>
         <edge id="2fi">
-<<<<<<< HEAD
-            <lane id="2fi_0" sampledSeconds="5959.61" traveltime="27.73" density="26.65" occupancy="7.99" waitingTime="2.00" speed="8.96" departed="80" arrived="54" entered="138" left="157" laneChangedFrom="0" laneChangedTo="0"/>
-        </edge>
-        <edge id="2o">
-            <lane id="2o_0" sampledSeconds="6943.84" traveltime="47.81" density="15.79" occupancy="4.74" waitingTime="0.00" speed="10.22" departed="0" arrived="0" entered="148" left="138" laneChangedFrom="0" laneChangedTo="0"/>
-=======
             <lane id="2fi_0" sampledSeconds="6014.63" traveltime="27.87" density="26.89" occupancy="8.07" waitingTime="2.00" speed="8.91" departed="80" arrived="54" entered="139" left="158" laneChangedFrom="0" laneChangedTo="0"/>
         </edge>
         <edge id="2o">
             <lane id="2o_0" sampledSeconds="7015.49" traveltime="48.04" density="15.95" occupancy="4.79" waitingTime="0.00" speed="10.17" departed="0" arrived="0" entered="149" left="139" laneChangedFrom="0" laneChangedTo="0"/>
->>>>>>> c1f7a581
         </edge>
         <edge id="2si">
             <lane id="2si_0" sampledSeconds="2915.24" traveltime="55.82" density="13.66" occupancy="4.10" waitingTime="1319.00" speed="4.25" departed="0" arrived="0" entered="55" left="51" laneChangedFrom="0" laneChangedTo="0"/>
@@ -67,17 +49,6 @@
             <lane id="2si_2" sampledSeconds="1299.25" traveltime="49.35" density="6.09" occupancy="1.83" waitingTime="445.00" speed="4.81" departed="0" arrived="0" entered="26" left="26" laneChangedFrom="0" laneChangedTo="0"/>
         </edge>
         <edge id="3fi">
-<<<<<<< HEAD
-            <lane id="3fi_0" sampledSeconds="6318.63" traveltime="29.25" density="28.25" occupancy="8.48" waitingTime="5.00" speed="8.50" departed="127" arrived="73" entered="93" left="140" laneChangedFrom="0" laneChangedTo="0"/>
-        </edge>
-        <edge id="3o">
-            <lane id="3o_0" sampledSeconds="4812.55" traveltime="48.30" density="10.94" occupancy="3.28" waitingTime="0.00" speed="10.12" departed="0" arrived="0" entered="107" left="93" laneChangedFrom="0" laneChangedTo="0"/>
-        </edge>
-        <edge id="3si">
-            <lane id="3si_0" sampledSeconds="2856.68" traveltime="47.26" density="13.38" occupancy="4.02" waitingTime="1255.00" speed="5.02" departed="0" arrived="0" entered="60" left="55" laneChangedFrom="0" laneChangedTo="0"/>
-            <lane id="3si_1" sampledSeconds="2920.03" traveltime="48.31" density="13.68" occupancy="4.10" waitingTime="1324.00" speed="4.91" departed="0" arrived="0" entered="60" left="55" laneChangedFrom="0" laneChangedTo="0"/>
-            <lane id="3si_2" sampledSeconds="844.09" traveltime="43.27" density="3.95" occupancy="1.19" waitingTime="262.00" speed="5.48" departed="0" arrived="0" entered="20" left="16" laneChangedFrom="0" laneChangedTo="0"/>
-=======
             <lane id="3fi_0" sampledSeconds="6313.13" traveltime="29.14" density="28.23" occupancy="8.47" waitingTime="6.00" speed="8.53" departed="125" arrived="71" entered="95" left="142" laneChangedFrom="0" laneChangedTo="0"/>
         </edge>
         <edge id="3o">
@@ -87,7 +58,6 @@
             <lane id="3si_0" sampledSeconds="2898.96" traveltime="47.88" density="13.58" occupancy="4.07" waitingTime="1283.00" speed="4.95" departed="0" arrived="0" entered="60" left="56" laneChangedFrom="0" laneChangedTo="0"/>
             <lane id="3si_1" sampledSeconds="2965.49" traveltime="49.55" density="13.89" occupancy="4.17" waitingTime="1370.00" speed="4.79" departed="0" arrived="0" entered="60" left="55" laneChangedFrom="0" laneChangedTo="0"/>
             <lane id="3si_2" sampledSeconds="846.26" traveltime="38.97" density="3.96" occupancy="1.19" waitingTime="246.00" speed="6.09" departed="0" arrived="0" entered="22" left="16" laneChangedFrom="0" laneChangedTo="0"/>
->>>>>>> c1f7a581
         </edge>
         <edge id="4fi">
             <lane id="4fi_0" sampledSeconds="3151.46" traveltime="22.77" density="14.09" occupancy="4.23" waitingTime="0.00" speed="10.91" departed="0" arrived="0" entered="137" left="136" laneChangedFrom="0" laneChangedTo="0"/>
@@ -103,50 +73,6 @@
     </interval>
     <interval begin="900.00" end="1000.00" id="dump_900">
         <edge id="1fi">
-<<<<<<< HEAD
-            <lane id="1fi_0" sampledSeconds="869.31" traveltime="27.94" density="34.98" occupancy="10.49" waitingTime="0.00" speed="8.89" departed="10" arrived="4" entered="20" left="28" laneChangedFrom="0" laneChangedTo="0"/>
-        </edge>
-        <edge id="1o">
-            <lane id="1o_0" sampledSeconds="1111.12" traveltime="48.91" density="22.74" occupancy="6.82" waitingTime="0.00" speed="9.99" departed="0" arrived="0" entered="23" left="20" laneChangedFrom="0" laneChangedTo="0"/>
-        </edge>
-        <edge id="1si">
-            <lane id="1si_0" sampledSeconds="448.69" traveltime="45.40" density="18.92" occupancy="5.68" waitingTime="190.00" speed="5.22" departed="0" arrived="0" entered="11" left="7" laneChangedFrom="0" laneChangedTo="0"/>
-            <lane id="1si_1" sampledSeconds="162.39" traveltime="17.82" density="6.85" occupancy="2.05" waitingTime="0.00" speed="13.31" departed="0" arrived="0" entered="9" left="9" laneChangedFrom="0" laneChangedTo="0"/>
-            <lane id="1si_2" sampledSeconds="4123.20" traveltime="861.64" density="173.86" occupancy="52.16" waitingTime="2625.00" speed="0.28" departed="0" arrived="0" entered="9" left="3" laneChangedFrom="0" laneChangedTo="0"/>
-        </edge>
-        <edge id="2fi">
-            <lane id="2fi_0" sampledSeconds="838.66" traveltime="27.34" density="33.75" occupancy="10.12" waitingTime="0.00" speed="9.09" departed="10" arrived="9" entered="20" left="20" laneChangedFrom="0" laneChangedTo="0"/>
-        </edge>
-        <edge id="2o">
-            <lane id="2o_0" sampledSeconds="943.22" traveltime="46.75" density="19.30" occupancy="5.79" waitingTime="0.00" speed="10.45" departed="0" arrived="0" entered="21" left="20" laneChangedFrom="0" laneChangedTo="0"/>
-        </edge>
-        <edge id="2si">
-            <lane id="2si_0" sampledSeconds="270.45" traveltime="40.99" density="11.40" occupancy="3.42" waitingTime="116.00" speed="5.78" departed="0" arrived="0" entered="5" left="4" laneChangedFrom="0" laneChangedTo="0"/>
-            <lane id="2si_1" sampledSeconds="585.47" traveltime="60.25" density="24.69" occupancy="7.41" waitingTime="305.00" speed="3.94" departed="0" arrived="0" entered="10" left="10" laneChangedFrom="0" laneChangedTo="0"/>
-            <lane id="2si_2" sampledSeconds="298.27" traveltime="59.16" density="12.58" occupancy="3.77" waitingTime="129.00" speed="4.01" departed="0" arrived="0" entered="5" left="4" laneChangedFrom="0" laneChangedTo="0"/>
-        </edge>
-        <edge id="3fi">
-            <lane id="3fi_0" sampledSeconds="884.67" traveltime="28.01" density="35.60" occupancy="10.68" waitingTime="0.00" speed="8.87" departed="11" arrived="13" entered="19" left="18" laneChangedFrom="0" laneChangedTo="0"/>
-        </edge>
-        <edge id="3o">
-            <lane id="3o_0" sampledSeconds="956.32" traveltime="47.33" density="19.57" occupancy="5.87" waitingTime="0.00" speed="10.32" departed="0" arrived="0" entered="17" left="20" laneChangedFrom="0" laneChangedTo="0"/>
-        </edge>
-        <edge id="3si">
-            <lane id="3si_0" sampledSeconds="278.30" traveltime="43.84" density="11.74" occupancy="3.52" waitingTime="105.00" speed="5.41" departed="0" arrived="0" entered="6" left="10" laneChangedFrom="0" laneChangedTo="0"/>
-            <lane id="3si_1" sampledSeconds="315.03" traveltime="56.76" density="13.28" occupancy="3.99" waitingTime="148.00" speed="4.18" departed="0" arrived="0" entered="6" left="9" laneChangedFrom="0" laneChangedTo="0"/>
-            <lane id="3si_2" sampledSeconds="250.10" traveltime="44.34" density="10.55" occupancy="3.16" waitingTime="70.00" speed="5.35" departed="0" arrived="0" entered="5" left="6" laneChangedFrom="0" laneChangedTo="0"/>
-        </edge>
-        <edge id="4fi">
-            <lane id="4fi_0" sampledSeconds="355.56" traveltime="22.77" density="14.31" occupancy="4.29" waitingTime="0.00" speed="10.91" departed="0" arrived="0" entered="16" left="16" laneChangedFrom="0" laneChangedTo="0"/>
-        </edge>
-        <edge id="4o">
-            <lane id="4o_0" sampledSeconds="750.45" traveltime="47.07" density="15.36" occupancy="4.61" waitingTime="0.00" speed="10.38" departed="0" arrived="0" entered="15" left="16" laneChangedFrom="0" laneChangedTo="0"/>
-        </edge>
-        <edge id="4si">
-            <lane id="4si_0" sampledSeconds="386.29" traveltime="69.68" density="16.29" occupancy="4.89" waitingTime="188.00" speed="3.40" departed="0" arrived="0" entered="5" left="10" laneChangedFrom="0" laneChangedTo="0"/>
-            <lane id="4si_1" sampledSeconds="140.02" traveltime="17.70" density="5.90" occupancy="1.77" waitingTime="0.00" speed="13.40" departed="0" arrived="0" entered="7" left="6" laneChangedFrom="0" laneChangedTo="0"/>
-            <lane id="4si_2" sampledSeconds="402.71" traveltime="98.66" density="16.98" occupancy="5.09" waitingTime="223.00" speed="2.40" departed="0" arrived="0" entered="4" left="5" laneChangedFrom="0" laneChangedTo="0"/>
-=======
             <lane id="1fi_0" sampledSeconds="910.46" traveltime="27.76" density="36.64" occupancy="10.99" waitingTime="0.00" speed="8.95" departed="10" arrived="4" entered="22" left="28" laneChangedFrom="0" laneChangedTo="0"/>
         </edge>
         <edge id="1o">
@@ -189,7 +115,6 @@
             <lane id="4si_0" sampledSeconds="385.06" traveltime="69.50" density="16.24" occupancy="4.87" waitingTime="187.00" speed="3.41" departed="0" arrived="0" entered="5" left="10" laneChangedFrom="0" laneChangedTo="0"/>
             <lane id="4si_1" sampledSeconds="134.82" traveltime="17.73" density="5.68" occupancy="1.71" waitingTime="0.00" speed="13.37" departed="0" arrived="0" entered="6" left="6" laneChangedFrom="0" laneChangedTo="0"/>
             <lane id="4si_2" sampledSeconds="362.73" traveltime="83.93" density="15.30" occupancy="4.59" waitingTime="139.00" speed="2.83" departed="0" arrived="0" entered="4" left="7" laneChangedFrom="0" laneChangedTo="0"/>
->>>>>>> c1f7a581
         </edge>
     </interval>
 </meandata>