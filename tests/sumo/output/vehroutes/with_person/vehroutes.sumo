<?xml version="1.0" encoding="UTF-8"?>

<<<<<<< HEAD
<!-- generated on Mon Mar  3 10:28:01 2014 by SUMO sumo Version dev-SVN-r15793
=======
<!-- generated on Thu Apr 17 10:11:00 2014 by SUMO sumo Version dev-SVN-r16196
>>>>>>> 54a2c258
<?xml version="1.0" encoding="UTF-8"?>

<configuration xmlns:xsi="http://www.w3.org/2001/XMLSchema-instance" xsi:noNamespaceSchemaLocation="http://sumo-sim.org/xsd/sumoConfiguration.xsd">

    <input>
        <net-file value="net.net.xml"/>
        <additional-files value="input_routes.rou.xml,input_additional2.add.xml"/>
    </input>

    <output>
        <vehroute-output value="vehroutes.xml"/>
    </output>

    <time>
        <begin value="0"/>
        <end value="1000"/>
    </time>

    <report>
        <xml-validation value="never"/>
        <no-duration-log value="true"/>
        <no-step-log value="true"/>
    </report>

</configuration>
-->

<routes xmlns:xsi="http://www.w3.org/2001/XMLSchema-instance" xsi:noNamespaceSchemaLocation="http://sumo-sim.org/xsd/routes_file.xsd">
    <vehicle id="0" depart="150.00" arrival="316.00">
        <route edges="4/1to3/1 3/1to2/1 2/1to1/1 1/1to0/1"/>
    </vehicle>

<<<<<<< HEAD
    <person id="p1" depart="100.00" arrival="476.00">
=======
    <person id="p1" depart="100.00" arrival="572.00">
>>>>>>> 54a2c258
        <stop lane="4/1to3/1" until="150.00"/>
        <ride from="4/1to3/1" to="1/1to0/1" lines="0"/>
        <walk edges="1/1to0/1 1/0to1/1 0/0to1/0" speed="5.00"/>
    </person>

</routes><|MERGE_RESOLUTION|>--- conflicted
+++ resolved
@@ -1,10 +1,6 @@
 <?xml version="1.0" encoding="UTF-8"?>
 
-<<<<<<< HEAD
-<!-- generated on Mon Mar  3 10:28:01 2014 by SUMO sumo Version dev-SVN-r15793
-=======
 <!-- generated on Thu Apr 17 10:11:00 2014 by SUMO sumo Version dev-SVN-r16196
->>>>>>> 54a2c258
 <?xml version="1.0" encoding="UTF-8"?>
 
 <configuration xmlns:xsi="http://www.w3.org/2001/XMLSchema-instance" xsi:noNamespaceSchemaLocation="http://sumo-sim.org/xsd/sumoConfiguration.xsd">
@@ -37,11 +33,7 @@
         <route edges="4/1to3/1 3/1to2/1 2/1to1/1 1/1to0/1"/>
     </vehicle>
 
-<<<<<<< HEAD
-    <person id="p1" depart="100.00" arrival="476.00">
-=======
     <person id="p1" depart="100.00" arrival="572.00">
->>>>>>> 54a2c258
         <stop lane="4/1to3/1" until="150.00"/>
         <ride from="4/1to3/1" to="1/1to0/1" lines="0"/>
         <walk edges="1/1to0/1 1/0to1/1 0/0to1/0" speed="5.00"/>
