--- conflicted
+++ resolved
@@ -120,11 +120,7 @@
         this method may throw exceptions when
         a) the route is empty or
         b) another route with the same id already exists */
-<<<<<<< HEAD
-    void closeRoute(const bool mayBeDisconnected=false);
-=======
     void closeRoute(const bool mayBeDisconnected = false);
->>>>>>> 0c31e37a
 
     /** opens a route distribution for reading */
     void openRouteDistribution(const SUMOSAXAttributes& attrs);
