--- conflicted
+++ resolved
@@ -120,12 +120,8 @@
         repairCurrentRoute(router, begin, veh);
         return;
     }
-<<<<<<< HEAD
-    if (RouteCostCalculator<RORoute, ROEdge, ROVehicle>::getCalculator().skipRouteCalculation()) {
-=======
-    if (ROCostCalculator::getCalculator().skipRouteCalculation()
+    if (RouteCostCalculator<RORoute, ROEdge, ROVehicle>::getCalculator().skipRouteCalculation()
             || OptionsCont::getOptions().getBool("remove-loops")) {
->>>>>>> 1336f80a
         myPrecomputed = myAlternatives[myLastUsed];
     } else {
         // build a new route to test whether it is better
