/****************************************************************************/
/// @file    GUIVehicle.cpp
/// @author  Daniel Krajzewicz
/// @author  Jakob Erdmann
/// @author  Michael Behrisch
/// @date    Sept 2002
/// @version $Id$
///
// A MSVehicle extended by some values for usage within the gui
/****************************************************************************/
// SUMO, Simulation of Urban MObility; see http://sumo.sourceforge.net/
// Copyright (C) 2001-2013 DLR (http://www.dlr.de/) and contributors
/****************************************************************************/
//
//   This file is part of SUMO.
//   SUMO is free software: you can redistribute it and/or modify
//   it under the terms of the GNU General Public License as published by
//   the Free Software Foundation, either version 3 of the License, or
//   (at your option) any later version.
//
/****************************************************************************/


// ===========================================================================
// included modules
// ===========================================================================
#ifdef _MSC_VER
#include <windows_config.h>
#else
#include <config.h>
#endif

#include <cmath>
#include <vector>
#include <string>
#ifdef HAVE_OSG
#include <osg/ShapeDrawable>
#include <osgview/GUIOSGView.h>
#endif
#include <foreign/polyfonts/polyfonts.h>
#include <utils/common/StringUtils.h>
#include <utils/common/SUMOVehicleParameter.h>
#include <utils/gui/globjects/GLIncludes.h>
#include <utils/gui/windows/GUISUMOAbstractView.h>
#include <utils/gui/windows/GUIAppEnum.h>
#include <utils/gui/images/GUITexturesHelper.h>
#include <utils/gui/div/GUIParameterTableWindow.h>
#include <utils/gui/div/GUIGlobalSelection.h>
#include <utils/gui/div/GLHelper.h>
#include <utils/gui/div/GLObjectValuePassConnector.h>
#include <microsim/MSVehicle.h>
#include <microsim/MSLane.h>
#include <microsim/logging/CastingFunctionBinding.h>
#include <microsim/logging/FunctionBinding.h>
#include <microsim/MSVehicleControl.h>
#include <microsim/MSAbstractLaneChangeModel.h>
#include <microsim/devices/MSDevice_Vehroutes.h>
#include <microsim/devices/MSDevice_Person.h>
#include <gui/GUIApplicationWindow.h>
#include <gui/GUIGlobals.h>
#include "GUIVehicle.h"
#include "GUIPerson.h"
#include "GUINet.h"
#include "GUIEdge.h"
#include "GUILaneWrapper.h"

#ifdef CHECK_MEMORY_LEAKS
#include <foreign/nvwa/debug_new.h>
#endif // CHECK_MEMORY_LEAKS


// ===========================================================================
// FOX callback mapping
// ===========================================================================
FXDEFMAP(GUIVehicle::GUIVehiclePopupMenu) GUIVehiclePopupMenuMap[] = {
    FXMAPFUNC(SEL_COMMAND, MID_SHOW_ALLROUTES, GUIVehicle::GUIVehiclePopupMenu::onCmdShowAllRoutes),
    FXMAPFUNC(SEL_COMMAND, MID_HIDE_ALLROUTES, GUIVehicle::GUIVehiclePopupMenu::onCmdHideAllRoutes),
    FXMAPFUNC(SEL_COMMAND, MID_SHOW_CURRENTROUTE, GUIVehicle::GUIVehiclePopupMenu::onCmdShowCurrentRoute),
    FXMAPFUNC(SEL_COMMAND, MID_HIDE_CURRENTROUTE, GUIVehicle::GUIVehiclePopupMenu::onCmdHideCurrentRoute),
    FXMAPFUNC(SEL_COMMAND, MID_SHOW_BEST_LANES, GUIVehicle::GUIVehiclePopupMenu::onCmdShowBestLanes),
    FXMAPFUNC(SEL_COMMAND, MID_HIDE_BEST_LANES, GUIVehicle::GUIVehiclePopupMenu::onCmdHideBestLanes),
    FXMAPFUNC(SEL_COMMAND, MID_START_TRACK, GUIVehicle::GUIVehiclePopupMenu::onCmdStartTrack),
    FXMAPFUNC(SEL_COMMAND, MID_STOP_TRACK, GUIVehicle::GUIVehiclePopupMenu::onCmdStopTrack),
    FXMAPFUNC(SEL_COMMAND, MID_SHOW_LFLINKITEMS, GUIVehicle::GUIVehiclePopupMenu::onCmdShowLFLinkItems),
    FXMAPFUNC(SEL_COMMAND, MID_HIDE_LFLINKITEMS, GUIVehicle::GUIVehiclePopupMenu::onCmdHideLFLinkItems),
};

// Object implementation
FXIMPLEMENT(GUIVehicle::GUIVehiclePopupMenu, GUIGLObjectPopupMenu, GUIVehiclePopupMenuMap, ARRAYNUMBER(GUIVehiclePopupMenuMap))



// ===========================================================================
// data definitions
// ===========================================================================
/* -------------------------------------------------------------------------
 * drawed shapes
 * ----------------------------------------------------------------------- */
double vehiclePoly_PassengerCarBody[] = { .5, 0,  0, 0,  0, .3,  0.08, .44,  0.25, .5,  0.95, .5,  1., .4,  1., -.4,  0.95, -.5,  0.25, -.5,  0.08, -.44,  0, -.3,  0, 0,  -10000 };
double vehiclePoly_PassengerCarBodyFront[] = { 0.1, 0,  0.025, 0,  0.025, 0.25,  0.27, 0.4,  0.27, -.4,  0.025, -0.25,  0.025, 0,  -10000 };
double vehiclePoly_PassengerFrontGlass[] = { 0.35, 0,  0.3, 0,  0.3, 0.4,  0.43, 0.3,  0.43, -0.3,  0.3, -0.4,  0.3, 0,  -10000 };
double vehiclePoly_PassengerSedanRightGlass[] = { 0.36, -.43,  0.34, -.47,  0.77, -.47,  0.67, -.37,  0.45, -.37,  0.34, -.47,  -10000 };
double vehiclePoly_PassengerSedanLeftGlass[] = { 0.36, .43,  0.34, .47,  0.77, .47,  0.67, .37,  0.45, .37,  0.34, .47,  -10000 };
double vehiclePoly_PassengerSedanBackGlass[] = { 0.80, 0,  0.70, 0,  0.70, 0.3,  0.83, 0.4,  0.83, -.4,  0.70, -.3,  0.70, 0,  -10000 };
double vehiclePoly_PassengerHatchbackRightGlass[] = { 0.36, -.43,  0.34, -.47,  0.94, -.47,  0.80, -.37,  0.45, -.37,  0.34, -.47,  -10000 };
double vehiclePoly_PassengerHatchbackLeftGlass[] = { 0.36, .43,  0.34, .47,  0.94, .47,  0.80, .37,  0.45, .37,  0.34, .47,  -10000 };
double vehiclePoly_PassengerHatchbackBackGlass[] = { 0.92, 0,  0.80, 0,  0.80, 0.3,  0.95, 0.4,  0.95, -.4,  0.80, -.3,  0.80, 0,  -10000 };
double vehiclePoly_PassengerWagonRightGlass[] = { 0.36, -.43,  0.34, -.47,  0.94, -.47,  0.87, -.37,  0.45, -.37,  0.34, -.47,  -10000 };
double vehiclePoly_PassengerWagonLeftGlass[] = { 0.36, .43,  0.34, .47,  0.94, .47,  0.87, .37,  0.45, .37,  0.34, .47,  -10000 };
double vehiclePoly_PassengerWagonBackGlass[] = { 0.92, 0,  0.90, 0,  0.90, 0.3,  0.95, 0.4,  0.95, -.4,  0.90, -.3,  0.90, 0,  -10000 };

double vehiclePoly_PassengerVanBody[] = { .5, 0,  0, 0,  0, .4,  0.1, .5,  0.97, .5,  1., .47,  1., -.47,  0.97, -.5,  0.1, -.5,  0, -.4,  0, 0,  -10000 };
double vehiclePoly_PassengerVanBodyFront[] = { 0.1, 0,  0.025, 0,  0.025, 0.25,  0.13, 0.4,  0.13, -.4,  0.025, -0.25,  0.025, 0,  -10000 };
double vehiclePoly_PassengerVanFrontGlass[] = { 0.21, 0,  0.16, 0,  0.16, 0.4,  0.29, 0.3,  0.29, -0.3,  0.16, -0.4,  0.16, 0,  -10000 };
double vehiclePoly_PassengerVanRightGlass[] = { 0.36, -.43,  0.20, -.47,  0.98, -.47,  0.91, -.37,  0.31, -.37,  0.20, -.47,  -10000 };
double vehiclePoly_PassengerVanLeftGlass[] = { 0.36, .43,  0.20, .47,  0.98, .47,  0.91, .37,  0.31, .37,  0.20, .47,  -10000 };
double vehiclePoly_PassengerVanBackGlass[] = { 0.95, 0,  0.94, 0,  0.94, 0.3,  0.98, 0.4,  0.98, -.4,  0.94, -.3,  0.94, 0,  -10000 };

double vehiclePoly_DeliveryMediumRightGlass[] = { 0.21, -.43,  0.20, -.47,  0.38, -.47,  0.38, -.37,  0.31, -.37,  0.20, -.47,  -10000 };
double vehiclePoly_DeliveryMediumLeftGlass[] = { 0.21, .43,  0.20, .47,  0.38, .47,  0.38, .37,  0.31, .37,  0.20, .47,  -10000 };

double vehiclePoly_TransportBody[] = { .5, 0,  0, 0,  0, .45,  0.05, .5,  2.25, .5,  2.25, -.5,  0.05, -.5,  0, -.45,  0, 0,  -10000 };
double vehiclePoly_TransportFrontGlass[] = { 0.1, 0,  0.05, 0,  0.05, 0.45,  0.25, 0.4,  0.25, -.4,  0.05, -0.45,  0.05, 0,  -10000 };
double vehiclePoly_TransportRightGlass[] = { 0.36, -.47,  0.10, -.48,  1.25, -.48,  1.25, -.4,  0.3, -.4,  0.10, -.48,  -10000 };
double vehiclePoly_TransportLeftGlass[] = { 0.36, .47,  0.10, .48,  1.25, .48,  1.25, .4,  0.3, .4,  0.10, .48,  -10000 };

double vehiclePoly_EVehicleBody[] = { .5, 0,  0, 0,  0, .3,  0.08, .44,  0.25, .5,  0.75, .5,  .92, .44,  1, .3,  1, -.3,  .92, -.44,  .75, -.5,  .25, -.5,  0.08, -.44,  0, -.3,  0, 0,  -1000 };
double vehiclePoly_EVehicleFrontGlass[] = { .5, 0,  0.05, .05,  0.05, .25,  0.13, .39,  0.3, .45,  0.70, .45,  .87, .39,  .95, .25,  .95, -.25,  .87, -.39,  .70, -.45,  .3, -.45,  0.13, -.39,  0.05, -.25,  0.05, 0.05,  -1000 };
//double vehiclePoly_EVehicleFrontGlass[] = { 0.35,0,  0.1,0,  0.1,0.4,  0.43,0.3,  0.43,-0.3,  0.1,-0.4,  0.1,0,  -10000 };
double vehiclePoly_EVehicleBackGlass[] =  { 0.65, 0,  0.9, 0,  0.9, 0.4,  0.57, 0.3,  0.57, -0.3,  0.9, -0.4,  0.9, 0,  -10000 };


// ===========================================================================
// method definitions
// ===========================================================================
/* -------------------------------------------------------------------------
 * GUIVehicle::GUIVehiclePopupMenu - methods
 * ----------------------------------------------------------------------- */
GUIVehicle::GUIVehiclePopupMenu::GUIVehiclePopupMenu(
    GUIMainWindow& app, GUISUMOAbstractView& parent,
    GUIGlObject& o, std::map<GUISUMOAbstractView*, int>& additionalVisualizations)
    : GUIGLObjectPopupMenu(app, parent, o), myVehiclesAdditionalVisualizations(additionalVisualizations) {
}


GUIVehicle::GUIVehiclePopupMenu::~GUIVehiclePopupMenu() {}


long
GUIVehicle::GUIVehiclePopupMenu::onCmdShowAllRoutes(FXObject*, FXSelector, void*) {
    assert(myObject->getType() == GLO_VEHICLE);
    if (!static_cast<GUIVehicle*>(myObject)->hasActiveAddVisualisation(myParent, VO_SHOW_ALL_ROUTES)) {
        static_cast<GUIVehicle*>(myObject)->addActiveAddVisualisation(myParent, VO_SHOW_ALL_ROUTES);
    }
    return 1;
}

long
GUIVehicle::GUIVehiclePopupMenu::onCmdHideAllRoutes(FXObject*, FXSelector, void*) {
    assert(myObject->getType() == GLO_VEHICLE);
    static_cast<GUIVehicle*>(myObject)->removeActiveAddVisualisation(myParent, VO_SHOW_ALL_ROUTES);
    return 1;
}


long
GUIVehicle::GUIVehiclePopupMenu::onCmdShowCurrentRoute(FXObject*, FXSelector, void*) {
    assert(myObject->getType() == GLO_VEHICLE);
    if (!static_cast<GUIVehicle*>(myObject)->hasActiveAddVisualisation(myParent, VO_SHOW_ROUTE)) {
        static_cast<GUIVehicle*>(myObject)->addActiveAddVisualisation(myParent, VO_SHOW_ROUTE);
    }
    return 1;
}

long
GUIVehicle::GUIVehiclePopupMenu::onCmdHideCurrentRoute(FXObject*, FXSelector, void*) {
    assert(myObject->getType() == GLO_VEHICLE);
    static_cast<GUIVehicle*>(myObject)->removeActiveAddVisualisation(myParent, VO_SHOW_ROUTE);
    return 1;
}


long
GUIVehicle::GUIVehiclePopupMenu::onCmdShowBestLanes(FXObject*, FXSelector, void*) {
    assert(myObject->getType() == GLO_VEHICLE);
    if (!static_cast<GUIVehicle*>(myObject)->hasActiveAddVisualisation(myParent, VO_SHOW_BEST_LANES)) {
        static_cast<GUIVehicle*>(myObject)->addActiveAddVisualisation(myParent, VO_SHOW_BEST_LANES);
    }
    return 1;
}

long
GUIVehicle::GUIVehiclePopupMenu::onCmdHideBestLanes(FXObject*, FXSelector, void*) {
    assert(myObject->getType() == GLO_VEHICLE);
    static_cast<GUIVehicle*>(myObject)->removeActiveAddVisualisation(myParent, VO_SHOW_BEST_LANES);
    return 1;
}


long
GUIVehicle::GUIVehiclePopupMenu::onCmdStartTrack(FXObject*, FXSelector, void*) {
    assert(myObject->getType() == GLO_VEHICLE);
    if (!static_cast<GUIVehicle*>(myObject)->hasActiveAddVisualisation(myParent, VO_TRACKED)) {
        myParent->startTrack(static_cast<GUIVehicle*>(myObject)->getGlID());
        static_cast<GUIVehicle*>(myObject)->addActiveAddVisualisation(myParent, VO_TRACKED);
    }
    return 1;
}

long
GUIVehicle::GUIVehiclePopupMenu::onCmdStopTrack(FXObject*, FXSelector, void*) {
    assert(myObject->getType() == GLO_VEHICLE);
    static_cast<GUIVehicle*>(myObject)->removeActiveAddVisualisation(myParent, VO_TRACKED);
    myParent->stopTrack();
    return 1;
}


long
GUIVehicle::GUIVehiclePopupMenu::onCmdShowLFLinkItems(FXObject*, FXSelector, void*) {
    assert(myObject->getType() == GLO_VEHICLE);
    if (!static_cast<GUIVehicle*>(myObject)->hasActiveAddVisualisation(myParent, VO_SHOW_LFLINKITEMS)) {
        static_cast<GUIVehicle*>(myObject)->addActiveAddVisualisation(myParent, VO_SHOW_LFLINKITEMS);
    }
    return 1;
}

long
GUIVehicle::GUIVehiclePopupMenu::onCmdHideLFLinkItems(FXObject*, FXSelector, void*) {
    assert(myObject->getType() == GLO_VEHICLE);
    static_cast<GUIVehicle*>(myObject)->removeActiveAddVisualisation(myParent, VO_SHOW_LFLINKITEMS);
    return 1;
}


/* -------------------------------------------------------------------------
 * GUIVehicle - methods
 * ----------------------------------------------------------------------- */
GUIVehicle::GUIVehicle(SUMOVehicleParameter* pars, const MSRoute* route,
                       const MSVehicleType* type,
                       SUMOReal speedFactor, int vehicleIndex) :
    MSVehicle(pars, route, type, speedFactor, vehicleIndex),
    GUIGlObject(GLO_VEHICLE, pars->id) {
    // as it is possible to show all vehicle routes, we have to store them... (bug [ 2519761 ])
    myRoutes = MSDevice_Vehroutes::buildVehicleDevices(*this, myDevices, 5);
    myMoveReminders.push_back(std::make_pair(myRoutes, 0.));
    mySeatPositions.push_back(Position(0, 0)); // ensure length 1
}


GUIVehicle::~GUIVehicle() {
    myLock.lock();
    for (std::map<GUISUMOAbstractView*, int>::iterator i = myAdditionalVisualizations.begin(); i != myAdditionalVisualizations.end(); ++i) {
        while (i->first->removeAdditionalGLVisualisation(this));
    }
#ifdef HAVE_OSG
    for (std::map<GUIOSGView*, osg::ShapeDrawable*>::iterator i = myGeom.begin(); i != myGeom.end(); ++i) {
        i->first->remove(this);
    }
#endif
    myLock.unlock();
    GLObjectValuePassConnector<SUMOReal>::removeObject(*this);
    delete myRoutes;
}


GUIGLObjectPopupMenu*
GUIVehicle::getPopUpMenu(GUIMainWindow& app,
                         GUISUMOAbstractView& parent) {
    GUIGLObjectPopupMenu* ret = new GUIVehiclePopupMenu(app, parent, *this, myAdditionalVisualizations);
    buildPopupHeader(ret, app);
    buildCenterPopupEntry(ret);
    buildNameCopyPopupEntry(ret);
    buildSelectionPopupEntry(ret);
    //
    if (hasActiveAddVisualisation(&parent, VO_SHOW_ROUTE)) {
        new FXMenuCommand(ret, "Hide Current Route", 0, ret, MID_HIDE_CURRENTROUTE);
    } else {
        new FXMenuCommand(ret, "Show Current Route", 0, ret, MID_SHOW_CURRENTROUTE);
    }
    if (hasActiveAddVisualisation(&parent, VO_SHOW_ALL_ROUTES)) {
        new FXMenuCommand(ret, "Hide All Routes", 0, ret, MID_HIDE_ALLROUTES);
    } else {
        new FXMenuCommand(ret, "Show All Routes", 0, ret, MID_SHOW_ALLROUTES);
    }
    if (hasActiveAddVisualisation(&parent, VO_SHOW_BEST_LANES)) {
        new FXMenuCommand(ret, "Hide Best Lanes", 0, ret, MID_HIDE_BEST_LANES);
    } else {
        new FXMenuCommand(ret, "Show Best Lanes", 0, ret, MID_SHOW_BEST_LANES);
    }
    if (hasActiveAddVisualisation(&parent, VO_SHOW_LFLINKITEMS)) {
        new FXMenuCommand(ret, "Hide Link Items", 0, ret, MID_HIDE_LFLINKITEMS);
    } else {
        new FXMenuCommand(ret, "Show Link Items", 0, ret, MID_SHOW_LFLINKITEMS);
    }
    new FXMenuSeparator(ret);
    int trackedID = parent.getTrackedID();
    if (trackedID < 0 || (size_t)trackedID != getGlID()) {
        new FXMenuCommand(ret, "Start Tracking", 0, ret, MID_START_TRACK);
    } else {
        new FXMenuCommand(ret, "Stop Tracking", 0, ret, MID_STOP_TRACK);
    }
    new FXMenuSeparator(ret);
    //
    buildShowParamsPopupEntry(ret);
    buildPositionCopyEntry(ret, false);
    return ret;
}


GUIParameterTableWindow*
GUIVehicle::getParameterWindow(GUIMainWindow& app,
                               GUISUMOAbstractView&) {
    GUIParameterTableWindow* ret =
        new GUIParameterTableWindow(app, *this, 20);
    // add items
    ret->mkItem("type [NAME]", false, myType->getID());
    if (getParameter().repetitionNumber > 0) {
        ret->mkItem("left same route [#]", false, (unsigned int) getParameter().repetitionNumber);
    }
    if (getParameter().repetitionOffset > 0) {
        ret->mkItem("insertion period [s]", false, time2string(getParameter().repetitionOffset));
    }
    if (getChosenSpeedFactor() != 1) {
        ret->mkItem("speed factor", false, getChosenSpeedFactor());
    }
    ret->mkItem("insertion period [s]", false, time2string(getParameter().repetitionOffset));
    ret->mkItem("waiting time [s]", true,
                new FunctionBinding<GUIVehicle, SUMOReal>(this, &MSVehicle::getWaitingSeconds));
    ret->mkItem("last lane change [s]", true,
                new FunctionBinding<GUIVehicle, SUMOReal>(this, &GUIVehicle::getLastLaneChangeOffset));
    ret->mkItem("desired depart [s]", false, time2string(getParameter().depart));
    ret->mkItem("position [m]", true,
                new FunctionBinding<GUIVehicle, SUMOReal>(this, &GUIVehicle::getPositionOnLane));
    ret->mkItem("speed [m/s]", true,
                new FunctionBinding<GUIVehicle, SUMOReal>(this, &GUIVehicle::getSpeed));
    ret->mkItem("angle", true,
                new FunctionBinding<GUIVehicle, SUMOReal>(this, &MSVehicle::getAngle));
    ret->mkItem("CO2 (HBEFA) [mg/s]", true,
                new FunctionBinding<GUIVehicle, SUMOReal>(this, &GUIVehicle::getHBEFA_CO2Emissions));
    ret->mkItem("CO (HBEFA) [mg/s]", true,
                new FunctionBinding<GUIVehicle, SUMOReal>(this, &GUIVehicle::getHBEFA_COEmissions));
    ret->mkItem("HC (HBEFA) [mg/s]", true,
                new FunctionBinding<GUIVehicle, SUMOReal>(this, &GUIVehicle::getHBEFA_HCEmissions));
    ret->mkItem("NOx (HBEFA) [mg/s]", true,
                new FunctionBinding<GUIVehicle, SUMOReal>(this, &GUIVehicle::getHBEFA_NOxEmissions));
    ret->mkItem("PMx (HBEFA) [mg/s]", true,
                new FunctionBinding<GUIVehicle, SUMOReal>(this, &GUIVehicle::getHBEFA_PMxEmissions));
    ret->mkItem("fuel (HBEFA) [ml/s]", true,
                new FunctionBinding<GUIVehicle, SUMOReal>(this, &GUIVehicle::getHBEFA_FuelConsumption));
    ret->mkItem("noise (Harmonoise) [dB]", true,
                new FunctionBinding<GUIVehicle, SUMOReal>(this, &GUIVehicle::getHarmonoise_NoiseEmissions));
    // close building
    ret->closeBuilding();
    return ret;
}


Boundary
GUIVehicle::getCenteringBoundary() const {
    Boundary b;
    b.add(getPosition());
    b.grow(20);
    return b;
}


void
GUIVehicle::drawAction_drawVehicleAsBoxPlus() const {
    glPushMatrix();
    glScaled(getVehicleType().getWidth(), getVehicleType().getLength(), 1.);
    glBegin(GL_TRIANGLE_STRIP);
    glVertex2d(0., 0.);
    glVertex2d(-.5, .15);
    glVertex2d(.5, .15);
    glVertex2d(-.5, 1.);
    glVertex2d(.5, 1.);
    glEnd();
    glPopMatrix();
}


void
GUIVehicle::drawAction_drawVehicleAsTrianglePlus() const {
    const SUMOReal length = getVehicleType().getLength();
    if (length >= 8.) {
        drawAction_drawVehicleAsBoxPlus();
        return;
    }
    glPushMatrix();
    glScaled(getVehicleType().getWidth(), length, 1.);
    glBegin(GL_TRIANGLES);
    glVertex2d(0., 0.);
    glVertex2d(-.5, 1.);
    glVertex2d(.5, 1.);
    glEnd();
    glPopMatrix();
}


void
GUIVehicle::drawPoly(double* poses, SUMOReal offset) {
    glPushMatrix();
    glTranslated(0, 0, offset * .1);
    glPolygonOffset(0, offset * -1);
    glBegin(GL_TRIANGLE_FAN);
    int i = 0;
    while (poses[i] > -999) {
        glVertex2d(poses[i], poses[i + 1]);
        i = i + 2;
    }
    glEnd();
    glPopMatrix();
}


void
GUIVehicle::drawAction_drawVehicleAsPoly(const GUIVisualizationSettings& s) const {
    RGBColor current = GLHelper::getColor();
    RGBColor lighter = current.changedBrightness(51);
    RGBColor darker = current.changedBrightness(-51);

    const SUMOReal length = getVehicleType().getLength();
    const SUMOReal width = getVehicleType().getWidth();
    glPushMatrix();
    glRotated(90, 0, 0, 1);
    glScaled(length, width, 1.);
    SUMOVehicleShape shape = getVehicleType().getGuiShape();

    // draw main body
    switch (shape) {
        case SVS_UNKNOWN:
            drawPoly(vehiclePoly_PassengerCarBody, 4);
            GLHelper::setColor(lighter);
            drawPoly(vehiclePoly_PassengerCarBodyFront, 4.5);
            glColor3d(0, 0, 0);
            drawPoly(vehiclePoly_PassengerFrontGlass, 4.5);
            break;
        case SVS_PEDESTRIAN:
            //glScaled(1./(lenght)), 1, 1.);
            glTranslated(0, 0, .045);
            GLHelper::drawFilledCircle(1);
            glTranslated(0, 0, -.045);
            glScaled(.7, 2, 1);
            glTranslated(0, 0, .04);
            GLHelper::setColor(lighter);
            GLHelper::drawFilledCircle(1);
            glTranslated(0, 0, -.04);
            break;
        case SVS_BICYCLE:
        case SVS_MOTORCYCLE: {
            glPushMatrix();
            glTranslated(.5, 0, 0);
            glScaled(.25 / (length), 1, 1.);
            glTranslated(0, 0, .045);
            GLHelper::drawFilledCircle(1);
            glScaled(.7, 2, 1);
            glTranslated(0, 0, -.045);
            glTranslated(0, 0, .04);
            GLHelper::setColor(lighter);
            GLHelper::drawFilledCircle(1);
            glTranslated(0, 0, -.04);
            glPopMatrix();
        }
        break;
        case SVS_PASSENGER:
        case SVS_PASSENGER_SEDAN:
        case SVS_PASSENGER_HATCHBACK:
        case SVS_PASSENGER_WAGON:
            drawPoly(vehiclePoly_PassengerCarBody, 4);
            GLHelper::setColor(lighter);
            drawPoly(vehiclePoly_PassengerCarBodyFront, 4.5);
            glColor3d(0, 0, 0);
            drawPoly(vehiclePoly_PassengerFrontGlass, 4.5);
            break;
        case SVS_PASSENGER_VAN:
            drawPoly(vehiclePoly_PassengerVanBody, 4);
            GLHelper::setColor(lighter);
            drawPoly(vehiclePoly_PassengerVanBodyFront, 4.5);
            glColor3d(0, 0, 0);
            drawPoly(vehiclePoly_PassengerVanFrontGlass, 4.5);
            drawPoly(vehiclePoly_PassengerVanRightGlass, 4.5);
            drawPoly(vehiclePoly_PassengerVanLeftGlass, 4.5);
            drawPoly(vehiclePoly_PassengerVanBackGlass, 4.5);
            break;
        case SVS_DELIVERY:
            drawPoly(vehiclePoly_PassengerVanBody, 4);
            GLHelper::setColor(lighter);
            drawPoly(vehiclePoly_PassengerVanBodyFront, 4.5);
            glColor3d(0, 0, 0);
            drawPoly(vehiclePoly_PassengerVanFrontGlass, 4.5);
            drawPoly(vehiclePoly_DeliveryMediumRightGlass, 4.5);
            drawPoly(vehiclePoly_DeliveryMediumLeftGlass, 4.5);
            break;
        case SVS_TRANSPORT:
        case SVS_TRANSPORT_SEMITRAILER:
        case SVS_TRANSPORT_1TRAILER:
            glScaled(1. / (length), 1, 1.);
            drawPoly(vehiclePoly_TransportBody, 4);
            glColor3d(0, 0, 0);
            drawPoly(vehiclePoly_TransportFrontGlass, 4.5);
            drawPoly(vehiclePoly_TransportRightGlass, 4.5);
            drawPoly(vehiclePoly_TransportLeftGlass, 4.5);
            break;
        case SVS_BUS:
        case SVS_BUS_TROLLEY:
        case SVS_BUS_CITY_FLEXIBLE:
        case SVS_BUS_CITY: {
            SUMOReal ml = length;
            glScaled(1. / (length), 1, 1.);
            glTranslated(0, 0, .04);
            glBegin(GL_TRIANGLE_FAN);
            glVertex2d(ml / 2., 0);
            glVertex2d(0, 0);
            glVertex2d(0, -.45);
            glVertex2d(0 + .05, -.5);
            glVertex2d(ml - .05, -.5);
            glVertex2d(ml, -.45);
            glVertex2d(ml, .45);
            glVertex2d(ml - .05, .5);
            glVertex2d(0 + .05, .5);
            glVertex2d(0, .45);
            glVertex2d(0, 0);
            glEnd();
            glTranslated(0, 0, -.04);

            glTranslated(0, 0, .045);
            glColor3d(0, 0, 0);
            glBegin(GL_QUADS);
            glVertex2d(0 + .05, .48);
            glVertex2d(0 + .05, -.48);
            glVertex2d(0 + .15, -.48);
            glVertex2d(0 + .15, .48);

            glVertex2d(ml - .1, .45);
            glVertex2d(ml - .1, -.45);
            glVertex2d(ml - .05, -.45);
            glVertex2d(ml - .05, .45);

            glVertex2d(0 + .20, .49);
            glVertex2d(0 + .20, .45);
            glVertex2d(ml - .20, .45);
            glVertex2d(ml - .20, .49);

            glVertex2d(0 + .20, -.49);
            glVertex2d(0 + .20, -.45);
            glVertex2d(ml - .20, -.45);
            glVertex2d(ml - .20, -.49);

            glEnd();
            glTranslated(0, 0, -.045);
        }
        break;
        case SVS_BUS_OVERLAND:
        case SVS_RAIL:
            drawAction_drawRailCarriages(s, 25.0, 1);
            break;
        case SVS_RAIL_LIGHT:
            drawAction_drawRailCarriages(s, 38.0);
            break;
        case SVS_RAIL_CITY:
            drawAction_drawRailCarriages(s, 25.0);
            break;
        case SVS_RAIL_SLOW:
            drawAction_drawRailCarriages(s, 15.0, 1);
            break;
        case SVS_RAIL_FAST:
            drawAction_drawRailCarriages(s, 40.0, 1);
            break;
        case SVS_RAIL_CARGO:
            drawAction_drawRailCarriages(s, 20.0);
            break;
        case SVS_E_VEHICLE:
            drawPoly(vehiclePoly_EVehicleBody, 4);
            glColor3d(0, 0, 0);
            drawPoly(vehiclePoly_EVehicleFrontGlass, 4.5);
            glTranslated(0, 0, .048);
            GLHelper::setColor(current);
            glBegin(GL_QUADS);
            glVertex2d(.3, .5);
            glVertex2d(.35, .5);
            glVertex2d(.35, -.5);
            glVertex2d(.3, -.5);

            glVertex2d(.3, -.05);
            glVertex2d(.7, -.05);
            glVertex2d(.7, .05);
            glVertex2d(.3, .05);

            glVertex2d(.7, .5);
            glVertex2d(.65, .5);
            glVertex2d(.65, -.5);
            glVertex2d(.7, -.5);
            glEnd();
            glTranslated(0, 0, -.048);
            //drawPoly(vehiclePoly_EVehicleBackGlass, 4.5);
            break;
        case SVS_ANT:
            glPushMatrix();
            // ant is stretched via vehicle length
            GLHelper::setColor(darker);
            // draw left side
            GLHelper::drawBoxLine(Position(-0.2, -.10), 350, 0.5, .02);
            GLHelper::drawBoxLine(Position(-0.3, -.50), 240, 0.4, .03);
            GLHelper::drawBoxLine(Position(0.3, -.10), 340, 0.8, .03);
            GLHelper::drawBoxLine(Position(0.05, -.80), 290, 0.6, .04);
            GLHelper::drawBoxLine(Position(0.4, -.10),  20, 0.8, .03);
            GLHelper::drawBoxLine(Position(0.65, -.80),  75, 0.6, .04);
            GLHelper::drawBoxLine(Position(0.5, -.10),  55, 0.8, .04);
            GLHelper::drawBoxLine(Position(1.1, -.55),  90, 0.6, .04);
            // draw right side
            GLHelper::drawBoxLine(Position(-0.2,  .10), 190, 0.5, .02);
            GLHelper::drawBoxLine(Position(-0.3,  .50), 300, 0.4, .03);
            GLHelper::drawBoxLine(Position(0.3,  .10), 200, 0.8, .03);
            GLHelper::drawBoxLine(Position(0.05, .80), 250, 0.6, .04);
            GLHelper::drawBoxLine(Position(0.4,  .10), 160, 0.8, .03);
            GLHelper::drawBoxLine(Position(0.65, .80), 105, 0.6, .04);
            GLHelper::drawBoxLine(Position(0.5,  .10), 125, 0.8, .04);
            GLHelper::drawBoxLine(Position(1.1,  .55),  90, 0.6, .04);
            // draw body
            GLHelper::setColor(current);
            glTranslated(0, 0, 0.1);
            GLHelper::drawFilledCircle(.25, 16);
            glTranslated(.4, 0, 0);
            GLHelper::drawFilledCircle(.2, 16);
            glTranslated(.4, 0, 0);
            GLHelper::drawFilledCircle(.3, 16);
            glPopMatrix();
            break;
        default: // same as passenger
            drawPoly(vehiclePoly_PassengerCarBody, 4);
            glColor3d(1, 1, 1);
            drawPoly(vehiclePoly_PassengerCarBodyFront, 4.5);
            glColor3d(0, 0, 0);
            drawPoly(vehiclePoly_PassengerFrontGlass, 4.5);
            break;
    }

    // draw decorations
    switch (shape) {
        case SVS_PEDESTRIAN:
            break;
        case SVS_BICYCLE:
            //glScaled(length, 1, 1.);
            glBegin(GL_TRIANGLE_FAN);
            glVertex2d(1 / 2., 0);
            glVertex2d(0, 0);
            glVertex2d(0, -.03);
            glVertex2d(0 + .05, -.05);
            glVertex2d(1 - .05, -.05);
            glVertex2d(1, -.03);
            glVertex2d(1, .03);
            glVertex2d(1 - .05, .05);
            glVertex2d(0 + .05, .05);
            glVertex2d(0, .03);
            glVertex2d(0, 0);
            glEnd();
            break;
        case SVS_MOTORCYCLE:
            //glScaled(length, 1, 1.);
            glBegin(GL_TRIANGLE_FAN);
            glVertex2d(1 / 2., 0);
            glVertex2d(0, 0);
            glVertex2d(0, -.03);
            glVertex2d(0 + .05, -.2);
            glVertex2d(1 - .05, -.2);
            glVertex2d(1, -.03);
            glVertex2d(1, .03);
            glVertex2d(1 - .05, .2);
            glVertex2d(0 + .05, .2);
            glVertex2d(0, .03);
            glVertex2d(0, 0);
            glEnd();
            break;
        case SVS_PASSENGER:
        case SVS_PASSENGER_SEDAN:
            drawPoly(vehiclePoly_PassengerSedanRightGlass, 4.5);
            drawPoly(vehiclePoly_PassengerSedanLeftGlass, 4.5);
            drawPoly(vehiclePoly_PassengerSedanBackGlass, 4.5);
            break;
        case SVS_PASSENGER_HATCHBACK:
            drawPoly(vehiclePoly_PassengerHatchbackRightGlass, 4.5);
            drawPoly(vehiclePoly_PassengerHatchbackLeftGlass, 4.5);
            drawPoly(vehiclePoly_PassengerHatchbackBackGlass, 4.5);
            break;
        case SVS_PASSENGER_WAGON:
            drawPoly(vehiclePoly_PassengerWagonRightGlass, 4.5);
            drawPoly(vehiclePoly_PassengerWagonLeftGlass, 4.5);
            drawPoly(vehiclePoly_PassengerWagonBackGlass, 4.5);
            break;
        case SVS_PASSENGER_VAN:
        case SVS_DELIVERY:
            break;
        case SVS_TRANSPORT:
            GLHelper::setColor(current);
            GLHelper::drawBoxLine(Position(2.3, 0), 90., length - 2.3, .5);
            break;
        case SVS_TRANSPORT_SEMITRAILER:
            GLHelper::setColor(current);
            GLHelper::drawBoxLine(Position(2.8, 0), 90., length - 2.8, .5);
            break;
        case SVS_TRANSPORT_1TRAILER: {
            GLHelper::setColor(current);
            SUMOReal l = length - 2.3;
            l = l / 2.;
            GLHelper::drawBoxLine(Position(2.3, 0), 90., l, .5);
            GLHelper::drawBoxLine(Position(2.3 + l + .5, 0), 90., l - .5, .5);
            break;
        }
        case SVS_BUS_TROLLEY:
            glPushMatrix();
            glTranslated(0, 0, .1);
            GLHelper::setColor(darker);
            GLHelper::drawBoxLine(Position(3.8, 0), 90., 1, .3);
            glTranslated(0, 0, .1);
            glColor3d(0, 0, 0);
            GLHelper::drawBoxLine(Position(4.3, .2), 90., 1, .06);
            GLHelper::drawBoxLine(Position(4.3, -.2), 90., 1, .06);
            GLHelper::drawBoxLine(Position(5.3, .2), 90., 3, .03);
            GLHelper::drawBoxLine(Position(5.3, -.2), 90., 3, .03);
            glPopMatrix();
            break;
        case SVS_BUS:
        case SVS_BUS_CITY:
        case SVS_BUS_CITY_FLEXIBLE:
        case SVS_BUS_OVERLAND:
        case SVS_RAIL:
        case SVS_RAIL_LIGHT:
        case SVS_RAIL_CITY:
        case SVS_RAIL_SLOW:
        case SVS_RAIL_FAST:
        case SVS_RAIL_CARGO:
        case SVS_E_VEHICLE:
        case SVS_ANT:
            break;
        default: // same as passenger/sedan
            drawPoly(vehiclePoly_PassengerSedanRightGlass, 4.5);
            drawPoly(vehiclePoly_PassengerSedanLeftGlass, 4.5);
            drawPoly(vehiclePoly_PassengerSedanBackGlass, 4.5);
            break;
    }
    /*
    glBegin(GL_TRIANGLE_FAN);
    glVertex2d(.5,.5); // center - strip begin
    glVertex2d(0,    .5); // center, front
    glVertex2d(0,    .8); // ... clockwise ... (vehicle right side)
    glVertex2d(0.08, .94);
    glVertex2d(0.25, 1.);
    glVertex2d(0.95, 1.);
    glVertex2d(1.,   .9);
    glVertex2d(1.,   .1); // (vehicle left side)
    glVertex2d(0.95, 0.);
    glVertex2d(0.25, 0.);
    glVertex2d(0.08, .06);
    glVertex2d(0,    .2); //
    glVertex2d(0,    .5); // center, front (close)
    glEnd();

    glPolygonOffset(0, -4.5);
    glColor3d(1, 1, 1); // front
    glBegin(GL_TRIANGLE_FAN);
    glVertex2d(0.1,0.5);
    glVertex2d(0.025,0.5);
    glVertex2d(0.025,0.75);
    glVertex2d(0.27,0.9);
    glVertex2d(0.27,0.1);
    glVertex2d(0.025,0.25);
    glVertex2d(0.025,0.5);
    glEnd();

    glColor3d(0, 0, 0); // front glass
    glBegin(GL_TRIANGLE_FAN);
    glVertex2d(0.35,0.5);
    glVertex2d(0.3,0.5);
    glVertex2d(0.3,0.9);
    glVertex2d(0.43,0.8);
    glVertex2d(0.43,0.2);
    glVertex2d(0.3,0.1);
    glVertex2d(0.3,0.5);
    glEnd();

    glBegin(GL_TRIANGLE_FAN); // back glass
    glVertex2d(0.92,0.5);
    glVertex2d(0.90,0.5);
    glVertex2d(0.90,0.8);
    glVertex2d(0.95,0.9);
    glVertex2d(0.95,0.1);
    glVertex2d(0.90,0.2);
    glVertex2d(0.90,0.5);
    glEnd();

    glBegin(GL_TRIANGLE_FAN); // right glass
    glVertex2d(0.36,0.07);
    glVertex2d(0.34,0.03);
    glVertex2d(0.94,0.03);
    glVertex2d(0.87,0.13);
    glVertex2d(0.45,0.13);
    glVertex2d(0.34,0.03);
    glEnd();

    glBegin(GL_TRIANGLE_FAN); // left glass
    glVertex2d(0.36,1.-0.07);
    glVertex2d(0.34,1.-0.03);
    glVertex2d(0.94,1.-0.03);
    glVertex2d(0.87,1.-0.13);
    glVertex2d(0.45,1.-0.13);
    glVertex2d(0.34,1.-0.03);
    glEnd();
    */

    glPopMatrix();
}


bool
GUIVehicle::drawAction_drawVehicleAsImage(const GUIVisualizationSettings& s, SUMOReal length) const {
    const std::string& file = getVehicleType().getImgFile();
    if (file != "") {
        int textureID = GUITexturesHelper::getTextureID(file);
        if (textureID > 0) {
            if (length < 0) {
                length = getVehicleType().getLength() * s.vehicleExaggeration;
            }
            const SUMOReal halfWidth = getVehicleType().getWidth() / 2.0 * s.vehicleExaggeration;
            GUITexturesHelper::drawTexturedBox(textureID, -halfWidth, 0, halfWidth, length);
            return true;
        }
    }
    return false;
}


#define BLINKER_POS_FRONT .5
#define BLINKER_POS_BACK .5

inline void
drawAction_drawBlinker(const GUIVehicle& veh, double dir) {
    glColor3d(1.f, .8f, 0);
    glPushMatrix();
    glTranslated(dir, BLINKER_POS_FRONT, -0.1);
    GLHelper::drawFilledCircle(.5, 6);
    glPopMatrix();
    glPushMatrix();
    glTranslated(dir, veh.getVehicleType().getLength() - BLINKER_POS_BACK, -0.1);
    GLHelper::drawFilledCircle(.5, 6);
    glPopMatrix();
}


inline void
drawAction_drawVehicleBlinker(const GUIVehicle& veh) {
    if (!veh.signalSet(MSVehicle::VEH_SIGNAL_BLINKER_RIGHT | MSVehicle::VEH_SIGNAL_BLINKER_LEFT | MSVehicle::VEH_SIGNAL_BLINKER_EMERGENCY)) {
        return;
    }
    const double offset = MAX2(.5 * veh.getVehicleType().getWidth(), .4);
    if (veh.signalSet(MSVehicle::VEH_SIGNAL_BLINKER_RIGHT)) {
        drawAction_drawBlinker(veh, -offset);
    }
    if (veh.signalSet(MSVehicle::VEH_SIGNAL_BLINKER_LEFT)) {
        drawAction_drawBlinker(veh, offset);;
    }
    if (veh.signalSet(MSVehicle::VEH_SIGNAL_BLINKER_EMERGENCY)) {
        drawAction_drawBlinker(veh, -offset);
        drawAction_drawBlinker(veh, offset);
    }
}


inline void
drawAction_drawVehicleBrakeLight(const GUIVehicle& veh) {
    if (!veh.signalSet(MSVehicle::VEH_SIGNAL_BRAKELIGHT)) {
        return;
    }
    glColor3f(1.f, .2f, 0);
    glPushMatrix();
    glTranslated(-veh.getVehicleType().getWidth() * 0.5, veh.getVehicleType().getLength(), -0.1);
    GLHelper::drawFilledCircle(.5, 6);
    glPopMatrix();
    glPushMatrix();
    glTranslated(veh.getVehicleType().getWidth() * 0.5, veh.getVehicleType().getLength(), -0.1);
    GLHelper::drawFilledCircle(.5, 6);
    glPopMatrix();
}


void
GUIVehicle::drawGL(const GUIVisualizationSettings& s) const {
    glPushName(getGlID());
    glPushMatrix();
<<<<<<< HEAD
    Position p1 = getPosition();
=======
    Position p1 = myLane->getShape().positionAtOffset(
                      myLane->interpolateLanePosToGeometryPos(myState.pos()));
>>>>>>> 5917fa32
    // one seat in the center of the vehicle by default
    mySeatPositions[0] = myLane->getShape().positionAtOffset(
                             myLane->interpolateLanePosToGeometryPos(
                                 myState.pos() - getVehicleType().getLength() / 2));
    glTranslated(p1.x(), p1.y(), getType());
    glRotated(getAngle(), 0, 0, 1);
    // set lane color
    setColor(s);
    // scale
    SUMOReal upscale = s.vehicleExaggeration;
    glScaled(upscale, upscale, 1);
    /*
        MSLCM_DK2004 &m2 = static_cast<MSLCM_DK2004&>(veh->getLaneChangeModel());
        if((m2.getState()&LCA_URGENT)!=0) {
            glColor3d(1, .4, .4);
        } else if((m2.getState()&LCA_SPEEDGAIN)!=0) {
            glColor3d(.4, .4, 1);
        } else {
            glColor3d(.4, 1, .4);
        }
        */
    // draw the vehicle
    switch (s.vehicleQuality) {
        case 0:
            drawAction_drawVehicleAsTrianglePlus();
            break;
        case 1:
            drawAction_drawVehicleAsBoxPlus();
            break;
        case 2:
            drawAction_drawVehicleAsPoly(s);
            break;
        case 3:
        default:
            // draw as image but take special care for drawing trains
            // XXX handle default carriage lenghts someplace else
            switch (getVehicleType().getGuiShape()) {
                case SVS_RAIL:
                    drawAction_drawRailCarriages(s, 25.0, 1, true);
                    break;
                case SVS_RAIL_LIGHT:
                    drawAction_drawRailCarriages(s, 38.0, true);
                    break;
                case SVS_RAIL_CITY:
                    drawAction_drawRailCarriages(s, 25.0, true);
                    break;
                case SVS_RAIL_SLOW:
                    drawAction_drawRailCarriages(s, 15.0, 1, true);
                    break;
                case SVS_RAIL_FAST:
                    drawAction_drawRailCarriages(s, 40.0, 1, true);
                    break;
                case SVS_RAIL_CARGO:
                    drawAction_drawRailCarriages(s, 20.0, true);
                    break;
                default:
                    // draw normal vehicle
                    if (!drawAction_drawVehicleAsImage(s)) {
                        drawAction_drawVehicleAsPoly(s);
                    };
            };
            break;
    }
    if (s.drawMinGap) {
        SUMOReal minGap = -getVehicleType().getMinGap();
        glColor3d(0., 1., 0.);
        glBegin(GL_LINES);
        glVertex2d(0., 0);
        glVertex2d(0., minGap);
        glVertex2d(-.5, minGap);
        glVertex2d(.5, minGap);
        glEnd();
    }
    // draw the blinker and brakelights if wished
    if (s.showBlinker) {
        glTranslated(0, 0, .1);
        switch (getVehicleType().getGuiShape()) {
            case SVS_PEDESTRIAN:
            case SVS_BICYCLE:
            case SVS_ANT:
            case SVS_RAIL:
            case SVS_RAIL_LIGHT:
            case SVS_RAIL_SLOW:
            case SVS_RAIL_FAST:
            case SVS_RAIL_CARGO:
                // only SVS_RAIL_CITY has blinkers and brake lights
                break;
            default:
                drawAction_drawVehicleBlinker(*this);
                drawAction_drawVehicleBrakeLight(*this);
                break;
        }
    }
    // draw the wish to change the lane
    if (s.drawLaneChangePreference) {
        /*
                if(gSelected.isSelected(GLO_VEHICLE, veh->getGlID())) {
                MSLCM_DK2004 &m = static_cast<MSLCM_DK2004&>(veh->getLaneChangeModel());
                glColor3d(.5, .5, 1);
                glBegin(GL_LINES);
                glVertex2f(0, 0);
                glVertex2f(m.getChangeProbability(), .5);
                glEnd();

                glColor3d(1, 0, 0);
                glBegin(GL_LINES);
                glVertex2f(0.1, 0);
                glVertex2f(0.1, m.myMaxJam1);
                glEnd();

                glColor3d(0, 1, 0);
                glBegin(GL_LINES);
                glVertex2f(-0.1, 0);
                glVertex2f(-0.1, m.myTDist);
                glEnd();
                }
                */
    }
    // draw best lanes
    /*
    if (true) {
        const MSLane &l = veh->getLane();
        SUMOReal r1 = veh->allowedContinuationsLength(&l, 0);
        SUMOReal r2 = l.getLeftLane()!=0 ? veh->allowedContinuationsLength(l.getLeftLane(), 0) : 0;
        SUMOReal r3 = l.getRightLane()!=0 ? veh->allowedContinuationsLength(l.getRightLane(), 0) : 0;
        SUMOReal mmax = MAX3(r1, r2, r3);
        glBegin(GL_LINES);
        glVertex2f(0, 0);
        glVertex2f(0, r1/mmax/2.);
        glEnd();
        glBegin(GL_LINES);
        glVertex2f(.4, 0);
        glVertex2f(.4, r2/mmax/2.);
        glEnd();
        glBegin(GL_LINES);
        glVertex2f(-.4, 0);
        glVertex2f(-.4, r3/mmax/2.);
        glEnd();
    }
    */
    glPopMatrix();
    drawName(myLane->getShape().positionAtOffset(
                 myLane->interpolateLanePosToGeometryPos(
                     myState.pos() - MIN2(getVehicleType().getLength() / 2, SUMOReal(5)))),
             s.scale, s.vehicleName);
    glPopName();
    if (myPersonDevice != 0) {
        const std::vector<MSPerson*>& ps = myPersonDevice->getPersons();
        size_t personIndex = 0;
        for (std::vector<MSPerson*>::const_iterator i = ps.begin(); i != ps.end(); ++i) {
            GUIPerson* person = dynamic_cast<GUIPerson*>(*i);
            assert(person != 0);
            person->setPositionInVehicle(getSeatPosition(personIndex++));
            person->drawGL(s);
        }
    }
}


void
GUIVehicle::drawGLAdditional(GUISUMOAbstractView* const parent, const GUIVisualizationSettings& s) const {
    glPushName(getGlID());
    glPushMatrix();
    glTranslated(0, 0, getType() - .1); // don't draw on top of other cars
    if (hasActiveAddVisualisation(parent, VO_SHOW_BEST_LANES)) {
        drawBestLanes();
    }
    if (hasActiveAddVisualisation(parent, VO_SHOW_ROUTE)) {
        drawRoute(s, 0, 0.25);
    }
    if (hasActiveAddVisualisation(parent, VO_SHOW_ALL_ROUTES)) {
        if (getNumberReroutes() > 0) {
            const int noReroutePlus1 = getNumberReroutes() + 1;
            for (int i = noReroutePlus1 - 1; i >= 0; i--) {
                SUMOReal darken = SUMOReal(0.4) / SUMOReal(noReroutePlus1) * SUMOReal(i);
                drawRoute(s, i, darken);
            }
        } else {
            drawRoute(s, 0, 0.25);
        }
    }
    if (hasActiveAddVisualisation(parent, VO_SHOW_LFLINKITEMS)) {
        for (DriveItemVector::const_iterator i = myLFLinkLanes.begin(); i != myLFLinkLanes.end(); ++i) {
            if ((*i).myLink == 0) {
                continue;
            }
            MSLink* link = (*i).myLink;
            MSLane* via = link->getViaLaneOrLane();
            if (via != 0) {
                Position p = via->getShape()[0];
                if ((*i).mySetRequest) {
                    glColor3d(0, .8, 0);
                } else {
                    glColor3d(.8, 0, 0);
                }
                const SUMOTime leaveTime = (*i).myLink->getLeaveTime(
                                               (*i).myArrivalTime, (*i).myArrivalSpeed, (*i).getLeaveSpeed(), getVehicleType().getLengthWithGap());
                drawLinkItem(p, (*i).myArrivalTime, leaveTime, s.addExaggeration);
                // the time slot that ego vehicle uses when checking opened may
                // differ from the one it requests in setApproaching
                MSLink::ApproachingVehicleInformation avi = (*i).myLink->getApproaching(this);
                if (avi.arrivalTime != (*i).myArrivalTime || avi.leavingTime != leaveTime) {
                    glColor3d(1, 0.65, 0);
                    drawLinkItem(p + Position(0, -1), avi.arrivalTime, avi.leavingTime, s.addExaggeration * 0.7);
                }
            }
        }
    }
    glPopMatrix();
    glPopName();
}


void
GUIVehicle::drawLinkItem(const Position& pos, SUMOTime arrivalTime, SUMOTime leaveTime, SUMOReal exagerate) {
    glTranslated(pos.x(), pos.y(), -.1);
    GLHelper::drawFilledCircle(1);
    std::string times = toString(STEPS2TIME(arrivalTime)) + "/" + toString(STEPS2TIME(leaveTime));
    GLHelper::drawText(times.c_str(), Position(), .1, 1.6 * exagerate, RGBColor::GREEN, 0);
    glTranslated(-pos.x(), -pos.y(), .1);
}

const std::vector<MSVehicle::LaneQ>&
GUIVehicle::getBestLanes() const {
    myLock.lock();
    const std::vector<MSVehicle::LaneQ>& ret = MSVehicle::getBestLanes();
    myLock.unlock();
    return ret;
}


void
GUIVehicle::setColor(const GUIVisualizationSettings& s) const {
    const GUIColorer& c = s.vehicleColorer;
    if (!setFunctionalColor(c.getActive())) {
        GLHelper::setColor(c.getScheme().getColor(getColorValue(c.getActive())));
    }
}


bool
GUIVehicle::setFunctionalColor(size_t activeScheme) const {
    switch (activeScheme) {
        case 0: {
            if (getParameter().wasSet(VEHPARS_COLOR_SET)) {
                GLHelper::setColor(getParameter().color);
                return true;
            }
            if (getVehicleType().wasSet(VTYPEPARS_COLOR_SET)) {
                GLHelper::setColor(getVehicleType().getColor());
                return true;
            }
            if (&getRoute().getColor() != &RGBColor::DEFAULT_COLOR) {
                GLHelper::setColor(getRoute().getColor());
                return true;
            }
            return false;
        }
        case 2: {
            if (getParameter().wasSet(VEHPARS_COLOR_SET)) {
                GLHelper::setColor(getParameter().color);
                return true;
            }
            return false;
        }
        case 3: {
            if (getVehicleType().wasSet(VTYPEPARS_COLOR_SET)) {
                GLHelper::setColor(getVehicleType().getColor());
                return true;
            }
            return false;
        }
        case 4: {
            if (&getRoute().getColor() != &RGBColor::DEFAULT_COLOR) {
                GLHelper::setColor(getRoute().getColor());
                return true;
            }
            return false;
        }
        case 5: {
            Position p = getRoute().getEdges()[0]->getLanes()[0]->getShape()[0];
            const Boundary& b = ((GUINet*) MSNet::getInstance())->getBoundary();
            Position center = b.getCenter();
            SUMOReal hue = 180. + atan2(center.x() - p.x(), center.y() - p.y()) * 180. / PI;
            SUMOReal sat = p.distanceTo(center) / center.distanceTo(Position(b.xmin(), b.ymin()));
            GLHelper::setColor(RGBColor::fromHSV(hue, sat, 1.));
            return true;
        }
        case 6: {
            Position p = getRoute().getEdges().back()->getLanes()[0]->getShape()[-1];
            const Boundary& b = ((GUINet*) MSNet::getInstance())->getBoundary();
            Position center = b.getCenter();
            SUMOReal hue = 180. + atan2(center.x() - p.x(), center.y() - p.y()) * 180. / PI;
            SUMOReal sat = p.distanceTo(center) / center.distanceTo(Position(b.xmin(), b.ymin()));
            GLHelper::setColor(RGBColor::fromHSV(hue, sat, 1.));
            return true;
        }
        case 7: {
            Position pb = getRoute().getEdges()[0]->getLanes()[0]->getShape()[0];
            Position pe = getRoute().getEdges().back()->getLanes()[0]->getShape()[-1];
            const Boundary& b = ((GUINet*) MSNet::getInstance())->getBoundary();
            SUMOReal hue = 180. + atan2(pb.x() - pe.x(), pb.y() - pe.y()) * 180. / PI;
            Position minp(b.xmin(), b.ymin());
            Position maxp(b.xmax(), b.ymax());
            SUMOReal sat = pb.distanceTo(pe) / minp.distanceTo(maxp);
            GLHelper::setColor(RGBColor::fromHSV(hue, sat, 1.));
            return true;
        }
    }
    return false;
}


SUMOReal
GUIVehicle::getColorValue(size_t activeScheme) const {
    switch (activeScheme) {
        case 8:
            return getSpeed();
        case 9:
            return getWaitingSeconds();
        case 10:
            return getLastLaneChangeOffset();
        case 11:
            return getMaxSpeed();
        case 12:
            return getHBEFA_CO2Emissions();
        case 13:
            return getHBEFA_COEmissions();
        case 14:
            return getHBEFA_PMxEmissions();
        case 15:
            return getHBEFA_NOxEmissions();
        case 16:
            return getHBEFA_HCEmissions();
        case 17:
            return getHBEFA_FuelConsumption();
        case 18:
            return getHarmonoise_NoiseEmissions();
        case 19:
            if (getNumberReroutes() == 0) {
                return -1;
            }
            return getNumberReroutes();
    }
    return 0;
}


// ------------ Additional visualisations
bool
GUIVehicle::hasActiveAddVisualisation(GUISUMOAbstractView* const parent, int which) const {
    return myAdditionalVisualizations.find(parent) != myAdditionalVisualizations.end() && (myAdditionalVisualizations.find(parent)->second & which) != 0;
}


void
GUIVehicle::addActiveAddVisualisation(GUISUMOAbstractView* const parent, int which) {
    if (myAdditionalVisualizations.find(parent) == myAdditionalVisualizations.end()) {
        myAdditionalVisualizations[parent] = 0;
    }
    myAdditionalVisualizations[parent] |= which;
    parent->addAdditionalGLVisualisation(this);
}


void
GUIVehicle::removeActiveAddVisualisation(GUISUMOAbstractView* const parent, int which) {
    myAdditionalVisualizations[parent] &= ~which;
    parent->removeAdditionalGLVisualisation(this);
}


void
GUIVehicle::drawRoute(const GUIVisualizationSettings& s, int routeNo, SUMOReal darken) const {
    setColor(s);
    GLdouble colors[4];
    glGetDoublev(GL_CURRENT_COLOR, colors);
    colors[0] -= darken;
    if (colors[0] < 0) {
        colors[0] = 0;
    }
    colors[1] -= darken;
    if (colors[1] < 0) {
        colors[1] = 0;
    }
    colors[2] -= darken;
    if (colors[2] < 0) {
        colors[2] = 0;
    }
    colors[3] -= darken;
    if (colors[3] < 0) {
        colors[3] = 0;
    }
    glColor3dv(colors);
    if (routeNo == 0) {
        draw(*myRoute);
        return;
    }
    --routeNo; // only prior routes are stored
    draw(*myRoutes->getRoute(routeNo));
}


void
GUIVehicle::drawBestLanes() const {
    myLock.lock();
    std::vector<std::vector<MSVehicle::LaneQ> > bestLanes = myBestLanes;
    myLock.unlock();
    SUMOReal width = 0.5;
    for (std::vector<std::vector<MSVehicle::LaneQ> >::iterator j = bestLanes.begin(); j != bestLanes.end(); ++j) {
        std::vector<MSVehicle::LaneQ>& lanes = *j;
        SUMOReal gmax = -1;
        SUMOReal rmax = -1;
        for (std::vector<MSVehicle::LaneQ>::const_iterator i = lanes.begin(); i != lanes.end(); ++i) {
            gmax = MAX2((*i).length, gmax);
            rmax = MAX2((*i).occupation, rmax);
        }
        for (std::vector<MSVehicle::LaneQ>::const_iterator i = lanes.begin(); i != lanes.end(); ++i) {
            const PositionVector& shape = (*i).lane->getShape();
            SUMOReal g = (*i).length / gmax;
            SUMOReal r = (*i).occupation / rmax;
            glColor3d(r, g, 0);
            GLHelper::drawBoxLines(shape, width);

            PositionVector s1 = shape;
            s1.move2side((SUMOReal) .1);
            glColor3d(r, 0, 0);
            GLHelper::drawLine(s1);
            s1.move2side((SUMOReal) - .2);
            glColor3d(0, g, 0);
            GLHelper::drawLine(s1);

            glColor3d(r, g, 0);
            Position lastPos = shape[-1];
        }
        width = .2;
    }
}


void
GUIVehicle::draw(const MSRoute& r) const {
    MSRouteIterator i = r.begin();
    for (; i != r.end(); ++i) {
        const MSEdge* e = *i;
        const GUIEdge* ge = static_cast<const GUIEdge*>(e);
        const GUILaneWrapper& lane = ge->getLaneGeometry((size_t) 0);
        GLHelper::drawBoxLines(lane.getShape(), lane.getShapeRotations(), lane.getShapeLengths(), 1.0);
    }
}


GUILaneWrapper&
GUIVehicle::getLaneWrapper() const {
    GUIEdge* edge = dynamic_cast<GUIEdge*>(&(myLane->getEdge()));
    assert(edge != 0);
    return edge->getLaneGeometry(myLane);
}


MSLane*
GUIVehicle::getPreviousLane(MSLane* current, int& routeIndex) const {
    const bool isInternal = current->getEdge().getPurpose() == MSEdge::EDGEFUNCTION_INTERNAL;
    if (isInternal) {
        // route pointer still points to the previous lane
        return myRoute->getEdges()[routeIndex]->getLanes()[0];
    } else if (routeIndex == 0) {
        // there is no previous lane because the route has just begun
        return current;
    } else {
        // retrieve the previous internal edge
        routeIndex -= 1;
        const MSEdge* previous = myRoute->getEdges()[routeIndex];
#ifdef HAVE_INTERNAL_LANES
        const MSEdge* previousInternal = previous->getInternalFollowingEdge(&current->getEdge());
#else
        const MSEdge* previousInternal = 0;
#endif
        if (previousInternal != 0) {
            return previousInternal->getLanes()[0];
        } else {
            // network without internal links, use previous edge instead
            return previous->getLanes()[0];
        }
    }
}


void
GUIVehicle::drawAction_drawRailCarriages(const GUIVisualizationSettings& s, SUMOReal defaultLength, int firstPassengerCarriage, bool asImage) const {
    RGBColor current = GLHelper::getColor();
    RGBColor darker = current.changedBrightness(-51);
    const SUMOReal length = getVehicleType().getLength() * s.vehicleExaggeration;
    const SUMOReal halfWidth = getVehicleType().getWidth() / 2.0 * s.vehicleExaggeration;
    glPopMatrix(); // undo scaling and 90 degree rotation
    glPopMatrix(); // undo initial translation and rotation
    glPushMatrix();
    glPushMatrix();
    GLHelper::setColor(darker);
    const SUMOReal carriageGap = 1;
    const SUMOReal xCornerCut = 0.3;
    const SUMOReal yCornerCut = 0.4;
    // round to closest integer
    const int numCarriages = floor(length / (defaultLength + carriageGap) + 0.5);
    assert(numCarriages > 0);
    const SUMOReal carriageLengthWithGap = length / numCarriages;
    const SUMOReal carriageLength = carriageLengthWithGap - carriageGap;
    // lane on which the carriage front is situated
    MSLane* lane = myLane;
    int routeIndex = myCurrEdge - myRoute->begin();
    // lane on which the carriage back is situated
    MSLane* backLane = myLane;
    int backRouteIndex = routeIndex;
    // offsets of front and back
    SUMOReal carriageOffset = myState.pos();
    SUMOReal carriageBackOffset = myState.pos() - carriageLength;
    // handle seats
    int requiredSeats = getNumPassengers();
    if (requiredSeats > 0) {
        mySeatPositions.clear();
    }
    // draw individual carriages
    for (int i = 0; i < numCarriages; ++i) {
        while (carriageOffset < 0) {
            lane = getPreviousLane(lane, routeIndex);
            carriageOffset += lane->getLength();
        }
        while (carriageBackOffset < 0) {
            backLane = getPreviousLane(backLane, backRouteIndex);
            carriageBackOffset += backLane->getLength();
        }
        const Position front = lane->getShape().positionAtOffset2D(carriageOffset);
        const Position back = backLane->getShape().positionAtOffset2D(carriageBackOffset);
        const SUMOReal angle = atan2((front.x() - back.x()), (back.y() - front.y())) * (SUMOReal) 180.0 / (SUMOReal) PI;
        if (i >= firstPassengerCarriage) {
            computeSeats(front, back, requiredSeats);
        }
        glPushMatrix();
        glTranslated(front.x(), front.y(), getType());
        glRotated(angle, 0, 0, 1);
        if (!asImage || !drawAction_drawVehicleAsImage(s, carriageLength)) {
            glBegin(GL_TRIANGLE_FAN);
            glVertex2d(-halfWidth + xCornerCut, 0);
            glVertex2d(-halfWidth, yCornerCut);
            glVertex2d(-halfWidth, carriageLength - yCornerCut);
            glVertex2d(-halfWidth + xCornerCut, carriageLength);
            glVertex2d(halfWidth - xCornerCut, carriageLength);
            glVertex2d(halfWidth, carriageLength - yCornerCut);
            glVertex2d(halfWidth, yCornerCut);
            glVertex2d(halfWidth - xCornerCut, 0);
            glEnd();
        }
        glPopMatrix();
        carriageOffset -= carriageLengthWithGap;
        carriageBackOffset -= carriageLengthWithGap;
        GLHelper::setColor(current);
    }
}


const Position&
GUIVehicle::getSeatPosition(size_t personIndex) const {
    /// if there are not enough seats in the vehicle people have to squeeze onto the last seat
    return mySeatPositions[(int)MIN2(personIndex, mySeatPositions.size() - 1)];
}


int
GUIVehicle::getNumPassengers() const {
    if (myPersonDevice != 0) {
        return (int)myPersonDevice->getPersons().size();
    }
    return 0;
}


void
GUIVehicle::computeSeats(const Position& front, const Position& back, int& requiredSeats) const {
    if (requiredSeats <= 0) {
        return; // save some work
    }
    const Line l(front, back);
    const SUMOReal length = l.length2D();
    if (length < 4) {
        // small vehicle, sit at the center
        mySeatPositions.push_back(l.getPositionAtDistance2D(length / 2));
        requiredSeats--;
    } else {
        for (SUMOReal p = 2; p <= length - 1; p += 1) {
            mySeatPositions.push_back(l.getPositionAtDistance2D(p));
            requiredSeats--;
        }
    }
}


SUMOReal 
GUIVehicle::getLastLaneChangeOffset() const {
    return STEPS2TIME(getLaneChangeModel().getLastLaneChangeOffset());
}


#ifdef HAVE_OSG
void
GUIVehicle::updateColor(GUIOSGView* view) {
    const GUIVisualizationSettings* s = view->getVisualisationSettings();
    const RGBColor& col = s->vehicleColorer.getScheme().getColor(getColorValue(s->vehicleColorer.getActive()));
    myGeom[view]->setColor(osg::Vec4(col.red() / 255., col.green() / 255., col.blue() / 255., col.alpha() / 255.));
}
#endif

/****************************************************************************/
<|MERGE_RESOLUTION|>--- conflicted
+++ resolved
@@ -887,12 +887,7 @@
 GUIVehicle::drawGL(const GUIVisualizationSettings& s) const {
     glPushName(getGlID());
     glPushMatrix();
-<<<<<<< HEAD
     Position p1 = getPosition();
-=======
-    Position p1 = myLane->getShape().positionAtOffset(
-                      myLane->interpolateLanePosToGeometryPos(myState.pos()));
->>>>>>> 5917fa32
     // one seat in the center of the vehicle by default
     mySeatPositions[0] = myLane->getShape().positionAtOffset(
                              myLane->interpolateLanePosToGeometryPos(
