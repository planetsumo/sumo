/****************************************************************************/
/// @file    GUIVehicleControl.cpp
/// @author  Daniel Krajzewicz
/// @author  Jakob Erdmann
/// @author  Michael Behrisch
/// @date    Wed, 10. Dec 2003
/// @version $Id$
///
// The class responsible for building and deletion of vehicles (gui-version)
/****************************************************************************/
// SUMO, Simulation of Urban MObility; see http://sumo-sim.org/
// Copyright (C) 2001-2014 DLR (http://www.dlr.de/) and contributors
/****************************************************************************/
//
//   This file is part of SUMO.
//   SUMO is free software: you can redistribute it and/or modify
//   it under the terms of the GNU General Public License as published by
//   the Free Software Foundation, either version 3 of the License, or
//   (at your option) any later version.
//
/****************************************************************************/


// ===========================================================================
// included modules
// ===========================================================================
#ifdef _MSC_VER
#include <windows_config.h>
#else
#include <config.h>
#endif

#include <utils/foxtools/MFXMutex.h>
#include <microsim/MSRouteHandler.h>
#include "GUIVehicleControl.h"
#include "GUIVehicle.h"
#include "GUINet.h"
#include <gui/GUIGlobals.h>

#ifdef CHECK_MEMORY_LEAKS
#include <foreign/nvwa/debug_new.h>
#endif // CHECK_MEMORY_LEAKS


// ===========================================================================
// member method definitions
// ===========================================================================
GUIVehicleControl::GUIVehicleControl()
    : MSVehicleControl() {}


GUIVehicleControl::~GUIVehicleControl() {
    // just to quit cleanly on a failure
    if (myLock.locked()) {
        myLock.unlock();
    }
}


SUMOVehicle*
GUIVehicleControl::buildVehicle(SUMOVehicleParameter* defs,
                                const MSRoute* route, const MSVehicleType* type,
<<<<<<< HEAD
                                bool fromRouteFile) {
=======
                                const bool ignoreStopErrors, const bool fromRouteFile) {
>>>>>>> c2384000
    myLoadedVehNo++;
    if (fromRouteFile) {
        defs->depart += computeRandomDepartOffset();
    }
    MSVehicle* built = new GUIVehicle(defs, route, type, type->computeChosenSpeedDeviation(fromRouteFile ? MSRouteHandler::getParsingRNG() : 0));
<<<<<<< HEAD
=======
    built->addStops(ignoreStopErrors);
>>>>>>> c2384000
    MSNet::getInstance()->informVehicleStateListener(built, MSNet::VEHICLE_STATE_BUILT);
    return built;
}


bool
GUIVehicleControl::addVehicle(const std::string& id, SUMOVehicle* v) {
    AbstractMutex::ScopedLocker locker(myLock);
    return MSVehicleControl::addVehicle(id, v);
}


void
GUIVehicleControl::deleteVehicle(SUMOVehicle* veh, bool discard) {
    AbstractMutex::ScopedLocker locker(myLock);
    MSVehicleControl::deleteVehicle(veh, discard);
}


void
GUIVehicleControl::insertVehicleIDs(std::vector<GUIGlID>& into) {
    AbstractMutex::ScopedLocker locker(myLock);
    into.reserve(myVehicleDict.size());
    for (VehicleDictType::iterator i = myVehicleDict.begin(); i != myVehicleDict.end(); ++i) {
        SUMOVehicle* veh = (*i).second;
        if (veh->isOnRoad()) {
            into.push_back(static_cast<GUIVehicle*>((*i).second)->getGlID());
        }
    }
}


void
GUIVehicleControl::secureVehicles() {
    myLock.lock();
}


void
GUIVehicleControl::releaseVehicles() {
    myLock.unlock();
}



/****************************************************************************/
<|MERGE_RESOLUTION|>--- conflicted
+++ resolved
@@ -60,20 +60,13 @@
 SUMOVehicle*
 GUIVehicleControl::buildVehicle(SUMOVehicleParameter* defs,
                                 const MSRoute* route, const MSVehicleType* type,
-<<<<<<< HEAD
-                                bool fromRouteFile) {
-=======
                                 const bool ignoreStopErrors, const bool fromRouteFile) {
->>>>>>> c2384000
     myLoadedVehNo++;
     if (fromRouteFile) {
         defs->depart += computeRandomDepartOffset();
     }
     MSVehicle* built = new GUIVehicle(defs, route, type, type->computeChosenSpeedDeviation(fromRouteFile ? MSRouteHandler::getParsingRNG() : 0));
-<<<<<<< HEAD
-=======
     built->addStops(ignoreStopErrors);
->>>>>>> c2384000
     MSNet::getInstance()->informVehicleStateListener(built, MSNet::VEHICLE_STATE_BUILT);
     return built;
 }
