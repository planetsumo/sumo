/****************************************************************************/
/// @file    TraCIServerAPI_Vehicle.cpp
/// @author  Daniel Krajzewicz
/// @author  Laura Bieker
/// @author  Christoph Sommer
/// @author  Michael Behrisch
/// @author  Bjoern Hendriks
/// @date    07.05.2009
/// @version $Id$
///
// APIs for getting/setting vehicle values via TraCI
/****************************************************************************/
// SUMO, Simulation of Urban MObility; see http://sumo.sourceforge.net/
// Copyright (C) 2001-2013 DLR (http://www.dlr.de/) and contributors
/****************************************************************************/
//
//   This file is part of SUMO.
//   SUMO is free software: you can redistribute it and/or modify
//   it under the terms of the GNU General Public License as published by
//   the Free Software Foundation, either version 3 of the License, or
//   (at your option) any later version.
//
/****************************************************************************/


// ===========================================================================
// included modules
// ===========================================================================
#ifdef _MSC_VER
#include <windows_config.h>
#else
#include <config.h>
#endif

#ifndef NO_TRACI

#include <microsim/MSNet.h>
#include <microsim/MSInsertionControl.h>
#include <microsim/MSVehicle.h>
#include <microsim/MSLane.h>
#include <microsim/MSEdge.h>
#include <microsim/MSEdgeWeightsStorage.h>
#include <microsim/MSAbstractLaneChangeModel.h>
#include <utils/geom/PositionVector.h>
#include <utils/common/DijkstraRouterTT.h>
#include <utils/common/DijkstraRouterEffort.h>
#include <utils/common/HelpersHBEFA.h>
#include <utils/common/HelpersHarmonoise.h>
#include <utils/common/SUMOVehicleParameter.h>
#include "TraCIConstants.h"
#include "TraCIServerAPI_Simulation.h"
#include "TraCIServerAPI_Vehicle.h"
#include "TraCIServerAPI_VehicleType.h"

#ifdef CHECK_MEMORY_LEAKS
#include <foreign/nvwa/debug_new.h>
#endif // CHECK_MEMORY_LEAKS


// ===========================================================================
// used namespaces
// ===========================================================================
using namespace traci;



std::map<std::string, std::vector<MSLane*> > TraCIServerAPI_Vehicle::gVTDMap;

// ===========================================================================
// method definitions
// ===========================================================================
bool
TraCIServerAPI_Vehicle::processGet(TraCIServer& server, tcpip::Storage& inputStorage,
                                   tcpip::Storage& outputStorage) {
    // variable & id
    int variable = inputStorage.readUnsignedByte();
    std::string id = inputStorage.readString();
    // check variable
    if (variable != ID_LIST && variable != VAR_SPEED && variable != VAR_SPEED_WITHOUT_TRACI && variable != VAR_POSITION && variable != VAR_ANGLE
            && variable != VAR_ROAD_ID && variable != VAR_LANE_ID && variable != VAR_LANE_INDEX
            && variable != VAR_TYPE && variable != VAR_ROUTE_ID && variable != VAR_COLOR
            && variable != VAR_LANEPOSITION
            && variable != VAR_CO2EMISSION && variable != VAR_COEMISSION && variable != VAR_HCEMISSION && variable != VAR_PMXEMISSION
            && variable != VAR_NOXEMISSION && variable != VAR_FUELCONSUMPTION && variable != VAR_NOISEEMISSION
            && variable != VAR_PERSON_NUMBER
            && variable != VAR_EDGE_TRAVELTIME && variable != VAR_EDGE_EFFORT
            && variable != VAR_ROUTE_VALID && variable != VAR_EDGES
            && variable != VAR_SIGNALS
            && variable != VAR_LENGTH && variable != VAR_MAXSPEED && variable != VAR_VEHICLECLASS
            && variable != VAR_SPEED_FACTOR && variable != VAR_SPEED_DEVIATION && variable != VAR_EMISSIONCLASS
            && variable != VAR_WIDTH && variable != VAR_MINGAP && variable != VAR_SHAPECLASS
            && variable != VAR_ACCEL && variable != VAR_DECEL && variable != VAR_IMPERFECTION
            && variable != VAR_TAU && variable != VAR_BEST_LANES && variable != DISTANCE_REQUEST
            && variable != ID_COUNT && variable != VAR_STOPSTATE
       ) {
        return server.writeErrorStatusCmd(CMD_GET_VEHICLE_VARIABLE, "Get Vehicle Variable: unsupported variable specified", outputStorage);
    }
    // begin response building
    tcpip::Storage tempMsg;
    //  response-code, variableID, objectID
    tempMsg.writeUnsignedByte(RESPONSE_GET_VEHICLE_VARIABLE);
    tempMsg.writeUnsignedByte(variable);
    tempMsg.writeString(id);
    // process request
    if (variable == ID_LIST || variable == ID_COUNT) {
        std::vector<std::string> ids;
        MSVehicleControl& c = MSNet::getInstance()->getVehicleControl();
        for (MSVehicleControl::constVehIt i = c.loadedVehBegin(); i != c.loadedVehEnd(); ++i) {
            if ((*i).second->isOnRoad()) {
                ids.push_back((*i).first);
            }
        }
        if (variable == ID_LIST) {
            tempMsg.writeUnsignedByte(TYPE_STRINGLIST);
            tempMsg.writeStringList(ids);
        } else {
            tempMsg.writeUnsignedByte(TYPE_INTEGER);
            tempMsg.writeInt((int) ids.size());
        }
    } else {
        SUMOVehicle* sumoVehicle = MSNet::getInstance()->getVehicleControl().getVehicle(id);
        if (sumoVehicle == 0) {
            return server.writeErrorStatusCmd(CMD_GET_VEHICLE_VARIABLE, "Vehicle '" + id + "' is not known", outputStorage);
        }
        MSVehicle* v = dynamic_cast<MSVehicle*>(sumoVehicle);
        if (v == 0) {
            return server.writeErrorStatusCmd(CMD_GET_VEHICLE_VARIABLE, "Vehicle '" + id + "' is not a micro-simulation vehicle", outputStorage);
        }
        const bool onRoad = v->isOnRoad();
        switch (variable) {
            case VAR_SPEED:
                tempMsg.writeUnsignedByte(TYPE_DOUBLE);
                tempMsg.writeDouble(onRoad ? v->getSpeed() : INVALID_DOUBLE_VALUE);
                break;
            case VAR_SPEED_WITHOUT_TRACI:
                tempMsg.writeUnsignedByte(TYPE_DOUBLE);
                tempMsg.writeDouble(onRoad ? v->getSpeedWithoutTraciInfluence() : INVALID_DOUBLE_VALUE);
                break;
            case VAR_POSITION:
                tempMsg.writeUnsignedByte(POSITION_2D);
                tempMsg.writeDouble(onRoad ? v->getPosition().x() : INVALID_DOUBLE_VALUE);
                tempMsg.writeDouble(onRoad ? v->getPosition().y() : INVALID_DOUBLE_VALUE);
                break;
            case VAR_ANGLE:
                tempMsg.writeUnsignedByte(TYPE_DOUBLE);
                tempMsg.writeDouble(onRoad ? v->getAngle() : INVALID_DOUBLE_VALUE);
                break;
            case VAR_ROAD_ID:
                tempMsg.writeUnsignedByte(TYPE_STRING);
                tempMsg.writeString(onRoad ? v->getLane()->getEdge().getID() : "");
                break;
            case VAR_LANE_ID:
                tempMsg.writeUnsignedByte(TYPE_STRING);
                tempMsg.writeString(onRoad ? v->getLane()->getID() : "");
                break;
            case VAR_LANE_INDEX:
                tempMsg.writeUnsignedByte(TYPE_INTEGER);
                if (onRoad) {
                    const std::vector<MSLane*>& lanes = v->getLane()->getEdge().getLanes();
                    tempMsg.writeInt((int)std::distance(lanes.begin(), std::find(lanes.begin(), lanes.end(), v->getLane())));
                } else {
                    tempMsg.writeInt(INVALID_INT_VALUE);
                }
                break;
            case VAR_TYPE:
                tempMsg.writeUnsignedByte(TYPE_STRING);
                tempMsg.writeString(v->getVehicleType().getID());
                break;
            case VAR_ROUTE_ID:
                tempMsg.writeUnsignedByte(TYPE_STRING);
                tempMsg.writeString(v->getRoute().getID());
                break;
            case VAR_COLOR:
                tempMsg.writeUnsignedByte(TYPE_COLOR);
                tempMsg.writeUnsignedByte(v->getParameter().color.red());
                tempMsg.writeUnsignedByte(v->getParameter().color.green());
                tempMsg.writeUnsignedByte(v->getParameter().color.blue());
                tempMsg.writeUnsignedByte(v->getParameter().color.alpha());
                break;
            case VAR_LANEPOSITION:
                tempMsg.writeUnsignedByte(TYPE_DOUBLE);
                tempMsg.writeDouble(onRoad ? v->getPositionOnLane() : INVALID_DOUBLE_VALUE);
                break;
            case VAR_CO2EMISSION:
                tempMsg.writeUnsignedByte(TYPE_DOUBLE);
                tempMsg.writeDouble(onRoad ? HelpersHBEFA::computeCO2(v->getVehicleType().getEmissionClass(), v->getSpeed(), v->getAcceleration()) : INVALID_DOUBLE_VALUE);
                break;
            case VAR_COEMISSION:
                tempMsg.writeUnsignedByte(TYPE_DOUBLE);
                tempMsg.writeDouble(onRoad ? HelpersHBEFA::computeCO(v->getVehicleType().getEmissionClass(), v->getSpeed(), v->getAcceleration()) : INVALID_DOUBLE_VALUE);
                break;
            case VAR_HCEMISSION:
                tempMsg.writeUnsignedByte(TYPE_DOUBLE);
                tempMsg.writeDouble(onRoad ? HelpersHBEFA::computeHC(v->getVehicleType().getEmissionClass(), v->getSpeed(), v->getAcceleration()) : INVALID_DOUBLE_VALUE);
                break;
            case VAR_PMXEMISSION:
                tempMsg.writeUnsignedByte(TYPE_DOUBLE);
                tempMsg.writeDouble(onRoad ? HelpersHBEFA::computePMx(v->getVehicleType().getEmissionClass(), v->getSpeed(), v->getAcceleration()) : INVALID_DOUBLE_VALUE);
                break;
            case VAR_NOXEMISSION:
                tempMsg.writeUnsignedByte(TYPE_DOUBLE);
                tempMsg.writeDouble(onRoad ? HelpersHBEFA::computeNOx(v->getVehicleType().getEmissionClass(), v->getSpeed(), v->getAcceleration()) : INVALID_DOUBLE_VALUE);
                break;
            case VAR_FUELCONSUMPTION:
                tempMsg.writeUnsignedByte(TYPE_DOUBLE);
                tempMsg.writeDouble(onRoad ? HelpersHBEFA::computeFuel(v->getVehicleType().getEmissionClass(), v->getSpeed(), v->getAcceleration()) : INVALID_DOUBLE_VALUE);
                break;
            case VAR_NOISEEMISSION:
                tempMsg.writeUnsignedByte(TYPE_DOUBLE);
                tempMsg.writeDouble(onRoad ? HelpersHarmonoise::computeNoise(v->getVehicleType().getEmissionClass(), v->getSpeed(), v->getAcceleration()) : INVALID_DOUBLE_VALUE);
                break;
            case VAR_PERSON_NUMBER:
                tempMsg.writeUnsignedByte(TYPE_INTEGER);
                tempMsg.writeInt(v->getPersonNumber());
                break;
            case VAR_EDGE_TRAVELTIME: {
                if (inputStorage.readUnsignedByte() != TYPE_COMPOUND) {
                    return server.writeErrorStatusCmd(CMD_SET_VEHICLE_VARIABLE, "Retrieval of travel time requires a compound object.", outputStorage);
                }
                if (inputStorage.readInt() != 2) {
                    return server.writeErrorStatusCmd(CMD_SET_VEHICLE_VARIABLE, "Retrieval of travel time requires time, and edge as parameter.", outputStorage);
                }
                // time
                SUMOTime time = 0;
                if (!server.readTypeCheckingInt(inputStorage, time)) {
                    return server.writeErrorStatusCmd(CMD_GET_VEHICLE_VARIABLE, "Retrieval of travel time requires the referenced time as first parameter.", outputStorage);
                }
                // edge
                std::string edgeID;
                if (!server.readTypeCheckingString(inputStorage, edgeID)) {
                    return server.writeErrorStatusCmd(CMD_GET_VEHICLE_VARIABLE, "Retrieval of travel time requires the referenced edge as second parameter.", outputStorage);
                }
                MSEdge* edge = MSEdge::dictionary(edgeID);
                if (edge == 0) {
                    return server.writeErrorStatusCmd(CMD_GET_VEHICLE_VARIABLE, "Referenced edge '" + edgeID + "' is not known.", outputStorage);
                }
                // retrieve
                tempMsg.writeUnsignedByte(TYPE_DOUBLE);
                SUMOReal value;
                if (!v->getWeightsStorage().retrieveExistingTravelTime(edge, 0, time, value)) {
                    tempMsg.writeDouble(INVALID_DOUBLE_VALUE);
                } else {
                    tempMsg.writeDouble(value);
                }

            }
            break;
            case VAR_EDGE_EFFORT: {
                if (inputStorage.readUnsignedByte() != TYPE_COMPOUND) {
                    return server.writeErrorStatusCmd(CMD_SET_VEHICLE_VARIABLE, "Retrieval of travel time requires a compound object.", outputStorage);
                }
                if (inputStorage.readInt() != 2) {
                    return server.writeErrorStatusCmd(CMD_SET_VEHICLE_VARIABLE, "Retrieval of travel time requires time, and edge as parameter.", outputStorage);
                }
                // time
                SUMOTime time = 0;
                if (!server.readTypeCheckingInt(inputStorage, time)) {
                    return server.writeErrorStatusCmd(CMD_GET_VEHICLE_VARIABLE, "Retrieval of effort requires the referenced time as first parameter.", outputStorage);
                }
                // edge
                std::string edgeID;
                if (!server.readTypeCheckingString(inputStorage, edgeID)) {
                    return server.writeErrorStatusCmd(CMD_GET_VEHICLE_VARIABLE, "Retrieval of effort requires the referenced edge as second parameter.", outputStorage);
                }
                MSEdge* edge = MSEdge::dictionary(edgeID);
                if (edge == 0) {
                    return server.writeErrorStatusCmd(CMD_GET_VEHICLE_VARIABLE, "Referenced edge '" + edgeID + "' is not known.", outputStorage);
                }
                // retrieve
                tempMsg.writeUnsignedByte(TYPE_DOUBLE);
                SUMOReal value;
                if (!v->getWeightsStorage().retrieveExistingEffort(edge, 0, time, value)) {
                    tempMsg.writeDouble(INVALID_DOUBLE_VALUE);
                } else {
                    tempMsg.writeDouble(value);
                }

            }
            break;
            case VAR_ROUTE_VALID: {
                std::string msg;
                tempMsg.writeUnsignedByte(TYPE_UBYTE);
                tempMsg.writeUnsignedByte(v->hasValidRoute(msg));
            }
            break;
            case VAR_EDGES: {
                const MSRoute& r = v->getRoute();
                tempMsg.writeUnsignedByte(TYPE_STRINGLIST);
                tempMsg.writeInt(r.size());
                for (MSRouteIterator i = r.begin(); i != r.end(); ++i) {
                    tempMsg.writeString((*i)->getID());
                }
            }
            break;
            case VAR_SIGNALS:
                tempMsg.writeUnsignedByte(TYPE_INTEGER);
                tempMsg.writeInt(v->getSignals());
                break;
            case VAR_BEST_LANES: {
                tempMsg.writeUnsignedByte(TYPE_COMPOUND);
                tcpip::Storage tempContent;
                unsigned int cnt = 0;
                tempContent.writeUnsignedByte(TYPE_INTEGER);
                const std::vector<MSVehicle::LaneQ>& bestLanes = onRoad ? v->getBestLanes() : std::vector<MSVehicle::LaneQ>();
                tempContent.writeInt((int) bestLanes.size());
                ++cnt;
                for (std::vector<MSVehicle::LaneQ>::const_iterator i = bestLanes.begin(); i != bestLanes.end(); ++i) {
                    const MSVehicle::LaneQ& lq = *i;
                    tempContent.writeUnsignedByte(TYPE_STRING);
                    tempContent.writeString(lq.lane->getID());
                    ++cnt;
                    tempContent.writeUnsignedByte(TYPE_DOUBLE);
                    tempContent.writeDouble(lq.length);
                    ++cnt;
                    tempContent.writeUnsignedByte(TYPE_DOUBLE);
                    tempContent.writeDouble(lq.nextOccupation);
                    ++cnt;
                    tempContent.writeUnsignedByte(TYPE_BYTE);
                    tempContent.writeByte(lq.bestLaneOffset);
                    ++cnt;
                    tempContent.writeUnsignedByte(TYPE_UBYTE);
                    lq.allowsContinuation ? tempContent.writeUnsignedByte(1) : tempContent.writeUnsignedByte(0);
                    ++cnt;
                    std::vector<std::string> bestContIDs;
                    for (std::vector<MSLane*>::const_iterator j = lq.bestContinuations.begin(); j != lq.bestContinuations.end(); ++j) {
                        bestContIDs.push_back((*j)->getID());
                    }
                    tempContent.writeUnsignedByte(TYPE_STRINGLIST);
                    tempContent.writeStringList(bestContIDs);
                    ++cnt;
                }
                tempMsg.writeInt((int) cnt);
                tempMsg.writeStorage(tempContent);
            }
            break;
			case VAR_STOPSTATE:{
					char b = (v->isStopped() ? 1 : 0 +
                            2 * (v->isParking() ? 1 : 0) +
                            4 * (v->isStoppedTriggered() ? 1 : 0));
					tempMsg.writeUnsignedByte(TYPE_UBYTE);
					tempMsg.writeUnsignedByte(b);
				}
			break;
            case DISTANCE_REQUEST:
                if (!commandDistanceRequest(server, inputStorage, tempMsg, v)) {
                    return false;
                }
                break;
            default:
                TraCIServerAPI_VehicleType::getVariable(variable, v->getVehicleType(), tempMsg);
                break;
        }
    }
    server.writeStatusCmd(CMD_GET_VEHICLE_VARIABLE, RTYPE_OK, "", outputStorage);
    server.writeResponseWithLength(outputStorage, tempMsg);
    return true;
}


bool
TraCIServerAPI_Vehicle::processSet(TraCIServer& server, tcpip::Storage& inputStorage,
                                   tcpip::Storage& outputStorage) {
    std::string warning = ""; // additional description for response
    // variable
    int variable = inputStorage.readUnsignedByte();
    if (variable != CMD_STOP && variable != CMD_CHANGELANE
            && variable != CMD_SLOWDOWN && variable != CMD_CHANGETARGET && variable != CMD_RESUME
            && variable != VAR_ROUTE_ID && variable != VAR_ROUTE
            && variable != VAR_EDGE_TRAVELTIME && variable != VAR_EDGE_EFFORT
            && variable != CMD_REROUTE_TRAVELTIME && variable != CMD_REROUTE_EFFORT
            && variable != VAR_SIGNALS && variable != VAR_MOVE_TO
            && variable != VAR_LENGTH && variable != VAR_MAXSPEED && variable != VAR_VEHICLECLASS
            && variable != VAR_SPEED_FACTOR && variable != VAR_SPEED_DEVIATION && variable != VAR_EMISSIONCLASS
            && variable != VAR_WIDTH && variable != VAR_MINGAP && variable != VAR_SHAPECLASS
            && variable != VAR_ACCEL && variable != VAR_DECEL && variable != VAR_IMPERFECTION
            && variable != VAR_TAU
            && variable != VAR_SPEED && variable != VAR_SPEEDSETMODE && variable != VAR_COLOR
            && variable != ADD && variable != REMOVE
            && variable != VAR_MOVE_TO_VTD
       ) {
        return server.writeErrorStatusCmd(CMD_SET_VEHICLE_VARIABLE, "Change Vehicle State: unsupported variable specified", outputStorage);
    }
    // id
    std::string id = inputStorage.readString();
    const bool shouldExist = variable != ADD;
    SUMOVehicle* sumoVehicle = MSNet::getInstance()->getVehicleControl().getVehicle(id);
    if (sumoVehicle == 0) {
        if (shouldExist) {
            return server.writeErrorStatusCmd(CMD_SET_VEHICLE_VARIABLE, "Vehicle '" + id + "' is not known", outputStorage);
        }
    }
    MSVehicle* v = dynamic_cast<MSVehicle*>(sumoVehicle);
    if (v == 0 && shouldExist) {
        return server.writeErrorStatusCmd(CMD_GET_VEHICLE_VARIABLE, "Vehicle '" + id + "' is not a micro-simulation vehicle", outputStorage);
    }
    switch (variable) {
        case CMD_STOP: {
            if (inputStorage.readUnsignedByte() != TYPE_COMPOUND) {
                return server.writeErrorStatusCmd(CMD_SET_VEHICLE_VARIABLE, "Stop needs a compound object description.", outputStorage);
            }
            int compoundSize = inputStorage.readInt();
            if (compoundSize != 4 && compoundSize != 5) {
                return server.writeErrorStatusCmd(CMD_SET_VEHICLE_VARIABLE, "Stop needs a compound object description of four of five items.", outputStorage);
            }
            // read road map position
            std::string roadId;
            if (!server.readTypeCheckingString(inputStorage, roadId)) {
                return server.writeErrorStatusCmd(CMD_SET_VEHICLE_VARIABLE, "The first stop parameter must be the edge id given as a string.", outputStorage);
            }
            double pos = 0;
            if (!server.readTypeCheckingDouble(inputStorage, pos)) {
                return server.writeErrorStatusCmd(CMD_SET_VEHICLE_VARIABLE, "The second stop parameter must be the position along the edge given as a double.", outputStorage);
            }
            int laneIndex = 0;
            if (!server.readTypeCheckingByte(inputStorage, laneIndex)) {
                return server.writeErrorStatusCmd(CMD_SET_VEHICLE_VARIABLE, "The third stop parameter must be the lane index given as a byte.", outputStorage);
            }
            // waitTime
            SUMOTime waitTime = 0;
            if (!server.readTypeCheckingInt(inputStorage, waitTime)) {
                return server.writeErrorStatusCmd(CMD_GET_VEHICLE_VARIABLE, "The fourth stop parameter must be the waiting time given as an integer.", outputStorage);
            }
			// optional stop flags
            bool parking = false;
            bool triggered = false;
            if (compoundSize == 5) {
                int stopFlags;
                if (!server.readTypeCheckingByte(inputStorage, stopFlags)) {
                    return server.writeErrorStatusCmd(CMD_SET_VEHICLE_VARIABLE, "The fifth stop parameter must be a byte indicating its parking/triggered status.", outputStorage);
                }
                parking = ((stopFlags & 1) != 0);
                triggered = ((stopFlags & 2) != 0);
            }
            // check
            if (pos < 0) {
                return server.writeErrorStatusCmd(CMD_SET_VEHICLE_VARIABLE, "Position on lane must not be negative", outputStorage);
            }
            // get the actual lane that is referenced by laneIndex
            MSEdge* road = MSEdge::dictionary(roadId);
            if (road == 0) {
                return server.writeErrorStatusCmd(CMD_SET_VEHICLE_VARIABLE, "Unable to retrieve road with given id", outputStorage);
            }
            const std::vector<MSLane*>& allLanes = road->getLanes();
            if ((laneIndex < 0) || laneIndex >= (int)(allLanes.size())) {
                return server.writeErrorStatusCmd(CMD_SET_VEHICLE_VARIABLE, "No lane existing with such id on the given road", outputStorage);
            }
            // Forward command to vehicle
            if (!v->addTraciStop(allLanes[laneIndex], pos, 0, waitTime, parking, triggered)) {
                return server.writeErrorStatusCmd(CMD_SET_VEHICLE_VARIABLE, "Vehicle is too close or behind the stop on " + allLanes[laneIndex]->getID(), outputStorage);
            }
        }
        break;
		case CMD_RESUME: {
			if (inputStorage.readUnsignedByte() != TYPE_COMPOUND) {
				server.writeStatusCmd(CMD_SET_VEHICLE_VARIABLE, RTYPE_ERR, "Resuming requires a compound object.", outputStorage);
				return false;
			}
			if (inputStorage.readInt() != 0) {
				server.writeStatusCmd(CMD_SET_VEHICLE_VARIABLE, RTYPE_ERR, "Resuming should obtain an empty compound object.", outputStorage);
				return false;
			}
			if (!static_cast<MSVehicle*>(v)->resumeFromStopping()) {
				MSVehicle::Stop& sto = (static_cast<MSVehicle*>(v))->getNextStop();
				std::ostringstream strs;
				strs << "reached: " << sto.reached;
				strs << ", duration:" << sto.duration;
				strs << ", edge:" << (*sto.edge)->getID();
				strs << ", startPos: " << sto.startPos;
				std::string posStr = strs.str();
				server.writeStatusCmd(CMD_SET_VEHICLE_VARIABLE, RTYPE_ERR, "Failed to resume a non parking vehicle: "+v->getID() + ", "+posStr, outputStorage);
				return false;
			}
		}
		break;
        case CMD_CHANGELANE: {
            if (inputStorage.readUnsignedByte() != TYPE_COMPOUND) {
                return server.writeErrorStatusCmd(CMD_SET_VEHICLE_VARIABLE, "Lane change needs a compound object description.", outputStorage);
            }
            if (inputStorage.readInt() != 2) {
                return server.writeErrorStatusCmd(CMD_SET_VEHICLE_VARIABLE, "Lane change needs a compound object description of two items.", outputStorage);
            }
            // Lane ID
            int laneIndex = 0;
            if (!server.readTypeCheckingByte(inputStorage, laneIndex)) {
                return server.writeErrorStatusCmd(CMD_SET_VEHICLE_VARIABLE, "The first lane change parameter must be the lane index given as a byte.", outputStorage);
            }
            // stickyTime
            SUMOTime stickyTime = 0;
            if (!server.readTypeCheckingInt(inputStorage, stickyTime)) {
                return server.writeErrorStatusCmd(CMD_SET_VEHICLE_VARIABLE, "The second lane change parameter must be the duration given as an integer.", outputStorage);
            }
            if ((laneIndex < 0) || (laneIndex >= (int)(v->getEdge()->getLanes().size()))) {
                return server.writeErrorStatusCmd(CMD_SET_VEHICLE_VARIABLE, "No lane existing with given id on the current road", outputStorage);
            }
            // Forward command to vehicle
            std::vector<std::pair<SUMOTime, unsigned int> > laneTimeLine;
            laneTimeLine.push_back(std::make_pair(MSNet::getInstance()->getCurrentTimeStep(), laneIndex));
            laneTimeLine.push_back(std::make_pair(MSNet::getInstance()->getCurrentTimeStep() + stickyTime, laneIndex));
            v->getInfluencer().setLaneTimeLine(laneTimeLine);
            MSVehicle::ChangeRequest req = v->getInfluencer().checkForLaneChanges(MSNet::getInstance()->getCurrentTimeStep(),
                                           *v->getEdge(), v->getLaneIndex());
            v->getLaneChangeModel().requestLaneChange(req);
        }
        break;
        case CMD_SLOWDOWN: {
            if (inputStorage.readUnsignedByte() != TYPE_COMPOUND) {
                return server.writeErrorStatusCmd(CMD_SET_VEHICLE_VARIABLE, "Slow down needs a compound object description.", outputStorage);
            }
            if (inputStorage.readInt() != 2) {
                return server.writeErrorStatusCmd(CMD_SET_VEHICLE_VARIABLE, "Slow down needs a compound object description of two items.", outputStorage);
            }
            double newSpeed = 0;
            if (!server.readTypeCheckingDouble(inputStorage, newSpeed)) {
                return server.writeErrorStatusCmd(CMD_SET_VEHICLE_VARIABLE, "The first slow down parameter must be the speed given as a double.", outputStorage);
            }
            if (newSpeed < 0) {
                return server.writeErrorStatusCmd(CMD_SET_VEHICLE_VARIABLE, "Speed must not be negative", outputStorage);
            }
            SUMOTime duration = 0;
            if (!server.readTypeCheckingInt(inputStorage, duration)) {
                return server.writeErrorStatusCmd(CMD_SET_VEHICLE_VARIABLE, "The second slow down parameter must be the duration given as an integer.", outputStorage);
            }
            if (duration < 0) {
                return server.writeErrorStatusCmd(CMD_SET_VEHICLE_VARIABLE, "Invalid time interval", outputStorage);
            }
            std::vector<std::pair<SUMOTime, SUMOReal> > speedTimeLine;
            speedTimeLine.push_back(std::make_pair(MSNet::getInstance()->getCurrentTimeStep(), v->getSpeed()));
            speedTimeLine.push_back(std::make_pair(MSNet::getInstance()->getCurrentTimeStep() + duration, newSpeed));
            v->getInfluencer().setSpeedTimeLine(speedTimeLine);
        }
        break;
        case CMD_CHANGETARGET: {
            std::string edgeID;
            if (!server.readTypeCheckingString(inputStorage, edgeID)) {
                return server.writeErrorStatusCmd(CMD_SET_VEHICLE_VARIABLE, "Change target requires a string containing the id of the new destination edge as parameter.", outputStorage);
            }
            const MSEdge* destEdge = MSEdge::dictionary(edgeID);
            if (destEdge == 0) {
                return server.writeErrorStatusCmd(CMD_SET_VEHICLE_VARIABLE, "Can not retrieve road with ID " + edgeID, outputStorage);
            }
            // build a new route between the vehicle's current edge and destination edge
            MSEdgeVector newRoute;
            const MSEdge* currentEdge = v->getEdge();
            MSNet::getInstance()->getRouterTT().compute(
                currentEdge, destEdge, (const MSVehicle * const) v, MSNet::getInstance()->getCurrentTimeStep(), newRoute);
            // replace the vehicle's route by the new one
            if (!v->replaceRouteEdges(newRoute)) {
                return server.writeErrorStatusCmd(CMD_SET_VEHICLE_VARIABLE, "Route replacement failed for " + v->getID(), outputStorage);
            }
        }
        break;
        case VAR_ROUTE_ID: {
            std::string rid;
            if (!server.readTypeCheckingString(inputStorage, rid)) {
                return server.writeErrorStatusCmd(CMD_SET_VEHICLE_VARIABLE, "The route id must be given as a string.", outputStorage);
            }
            const MSRoute* r = MSRoute::dictionary(rid);
            if (r == 0) {
                return server.writeErrorStatusCmd(CMD_SET_VEHICLE_VARIABLE, "The route '" + rid + "' is not known.", outputStorage);
            }
            if (!v->replaceRoute(r)) {
                return server.writeErrorStatusCmd(CMD_SET_VEHICLE_VARIABLE, "Route replacement failed for " + v->getID(), outputStorage);
            }
        }
        break;
        case VAR_ROUTE: {
            std::vector<std::string> edgeIDs;
            if (!server.readTypeCheckingStringList(inputStorage, edgeIDs)) {
                return server.writeErrorStatusCmd(CMD_SET_VEHICLE_VARIABLE, "A route must be defined as a list of edge ids.", outputStorage);
            }
            std::vector<const MSEdge*> edges;
            MSEdge::parseEdgesList(edgeIDs, edges, "<unknown>");
            if (!v->replaceRouteEdges(edges)) {
                return server.writeErrorStatusCmd(CMD_SET_VEHICLE_VARIABLE, "Route replacement failed for " + v->getID(), outputStorage);
            }
        }
        break;
        case VAR_EDGE_TRAVELTIME: {
            if (inputStorage.readUnsignedByte() != TYPE_COMPOUND) {
                return server.writeErrorStatusCmd(CMD_SET_VEHICLE_VARIABLE, "Setting travel time requires a compound object.", outputStorage);
            }
            int parameterCount = inputStorage.readInt();
            if (parameterCount == 4) {
                // begin time
                SUMOTime begTime = 0, endTime = 0;
                if (!server.readTypeCheckingInt(inputStorage, begTime)) {
                    return server.writeErrorStatusCmd(CMD_SET_VEHICLE_VARIABLE, "Setting travel time using 4 parameters requires the begin time as first parameter.", outputStorage);
                }
                // begin time
                if (!server.readTypeCheckingInt(inputStorage, endTime)) {
                    return server.writeErrorStatusCmd(CMD_SET_VEHICLE_VARIABLE, "Setting travel time using 4 parameters requires the end time as second parameter.", outputStorage);
                }
                // edge
                std::string edgeID;
                if (!server.readTypeCheckingString(inputStorage, edgeID)) {
                    return server.writeErrorStatusCmd(CMD_SET_VEHICLE_VARIABLE, "Setting travel time using 4 parameters requires the referenced edge as third parameter.", outputStorage);
                }
                MSEdge* edge = MSEdge::dictionary(edgeID);
                if (edge == 0) {
                    return server.writeErrorStatusCmd(CMD_SET_VEHICLE_VARIABLE, "Referenced edge '" + edgeID + "' is not known.", outputStorage);
                }
                // value
                double value = 0;
                if (!server.readTypeCheckingDouble(inputStorage, value)) {
                    return server.writeErrorStatusCmd(CMD_SET_VEHICLE_VARIABLE, "Setting travel time using 4 parameters requires the travel time as double as fourth parameter.", outputStorage);
                }
                // retrieve
                v->getWeightsStorage().addTravelTime(edge, begTime, endTime, value);
            } else if (parameterCount == 2) {
                // edge
                std::string edgeID;
                if (!server.readTypeCheckingString(inputStorage, edgeID)) {
                    return server.writeErrorStatusCmd(CMD_SET_VEHICLE_VARIABLE, "Setting travel time using 2 parameters requires the referenced edge as first parameter.", outputStorage);
                }
                MSEdge* edge = MSEdge::dictionary(edgeID);
                if (edge == 0) {
                    return server.writeErrorStatusCmd(CMD_SET_VEHICLE_VARIABLE, "Referenced edge '" + edgeID + "' is not known.", outputStorage);
                }
                // value
                double value = 0;
                if (!server.readTypeCheckingDouble(inputStorage, value)) {
                    return server.writeErrorStatusCmd(CMD_SET_VEHICLE_VARIABLE, "Setting travel time using 2 parameters requires the travel time as second parameter.", outputStorage);
                }
                // retrieve
                while (v->getWeightsStorage().knowsTravelTime(edge)) {
                    v->getWeightsStorage().removeTravelTime(edge);
                }
                v->getWeightsStorage().addTravelTime(edge, 0, SUMOTime_MAX, value);
            } else if (parameterCount == 1) {
                // edge
                std::string edgeID;
                if (!server.readTypeCheckingString(inputStorage, edgeID)) {
                    return server.writeErrorStatusCmd(CMD_SET_VEHICLE_VARIABLE, "Setting travel time using 1 parameter requires the referenced edge as first parameter.", outputStorage);
                }
                MSEdge* edge = MSEdge::dictionary(edgeID);
                if (edge == 0) {
                    return server.writeErrorStatusCmd(CMD_SET_VEHICLE_VARIABLE, "Referenced edge '" + edgeID + "' is not known.", outputStorage);
                }
                // retrieve
                while (v->getWeightsStorage().knowsTravelTime(edge)) {
                    v->getWeightsStorage().removeTravelTime(edge);
                }
            } else {
                return server.writeErrorStatusCmd(CMD_SET_VEHICLE_VARIABLE, "Setting travel time requires 1, 2, or 4 parameters.", outputStorage);
            }
        }
        break;
        case VAR_EDGE_EFFORT: {
            if (inputStorage.readUnsignedByte() != TYPE_COMPOUND) {
                return server.writeErrorStatusCmd(CMD_SET_VEHICLE_VARIABLE, "Setting effort requires a compound object.", outputStorage);
            }
            int parameterCount = inputStorage.readInt();
            if (parameterCount == 4) {
                // begin time
                SUMOTime begTime = 0, endTime = 0;
                if (!server.readTypeCheckingInt(inputStorage, begTime)) {
                    return server.writeErrorStatusCmd(CMD_SET_VEHICLE_VARIABLE, "Setting effort using 4 parameters requires the begin time as first parameter.", outputStorage);
                }
                // begin time
                if (!server.readTypeCheckingInt(inputStorage, endTime)) {
                    return server.writeErrorStatusCmd(CMD_SET_VEHICLE_VARIABLE, "Setting effort using 4 parameters requires the end time as second parameter.", outputStorage);
                }
                // edge
                std::string edgeID;
                if (!server.readTypeCheckingString(inputStorage, edgeID)) {
                    return server.writeErrorStatusCmd(CMD_SET_VEHICLE_VARIABLE, "Setting effort using 4 parameters requires the referenced edge as third parameter.", outputStorage);
                }
                MSEdge* edge = MSEdge::dictionary(edgeID);
                if (edge == 0) {
                    return server.writeErrorStatusCmd(CMD_SET_VEHICLE_VARIABLE, "Referenced edge '" + edgeID + "' is not known.", outputStorage);
                }
                // value
                double value = 0;
                if (!server.readTypeCheckingDouble(inputStorage, value)) {
                    return server.writeErrorStatusCmd(CMD_SET_VEHICLE_VARIABLE, "Setting effort using 4 parameters requires the travel time as fourth parameter.", outputStorage);
                }
                // retrieve
                v->getWeightsStorage().addEffort(edge, begTime, endTime, value);
            } else if (parameterCount == 2) {
                // edge
                std::string edgeID;
                if (!server.readTypeCheckingString(inputStorage, edgeID)) {
                    return server.writeErrorStatusCmd(CMD_SET_VEHICLE_VARIABLE, "Setting effort using 2 parameters requires the referenced edge as first parameter.", outputStorage);
                }
                MSEdge* edge = MSEdge::dictionary(edgeID);
                if (edge == 0) {
                    return server.writeErrorStatusCmd(CMD_SET_VEHICLE_VARIABLE, "Referenced edge '" + edgeID + "' is not known.", outputStorage);
                }
                // value
                double value = 0;
                if (!server.readTypeCheckingDouble(inputStorage, value)) {
                    return server.writeErrorStatusCmd(CMD_SET_VEHICLE_VARIABLE, "Setting effort using 2 parameters requires the travel time as second parameter.", outputStorage);
                }
                // retrieve
                while (v->getWeightsStorage().knowsEffort(edge)) {
                    v->getWeightsStorage().removeEffort(edge);
                }
                v->getWeightsStorage().addEffort(edge, 0, SUMOTime_MAX, value);
            } else if (parameterCount == 1) {
                // edge
                std::string edgeID;
                if (!server.readTypeCheckingString(inputStorage, edgeID)) {
                    return server.writeErrorStatusCmd(CMD_SET_VEHICLE_VARIABLE, "Setting effort using 1 parameter requires the referenced edge as first parameter.", outputStorage);
                }
                MSEdge* edge = MSEdge::dictionary(edgeID);
                if (edge == 0) {
                    return server.writeErrorStatusCmd(CMD_SET_VEHICLE_VARIABLE, "Referenced edge '" + edgeID + "' is not known.", outputStorage);
                }
                // retrieve
                while (v->getWeightsStorage().knowsEffort(edge)) {
                    v->getWeightsStorage().removeEffort(edge);
                }
            } else {
                return server.writeErrorStatusCmd(CMD_SET_VEHICLE_VARIABLE, "Setting effort requires 1, 2, or 4 parameters.", outputStorage);
            }
        }
        break;
        case CMD_REROUTE_TRAVELTIME: {
            if (inputStorage.readUnsignedByte() != TYPE_COMPOUND) {
                return server.writeErrorStatusCmd(CMD_SET_VEHICLE_VARIABLE, "Rerouting requires a compound object.", outputStorage);
            }
            if (inputStorage.readInt() != 0) {
                return server.writeErrorStatusCmd(CMD_SET_VEHICLE_VARIABLE, "Rerouting should obtain an empty compound object.", outputStorage);
            }
            v->reroute(MSNet::getInstance()->getCurrentTimeStep(), MSNet::getInstance()->getRouterTT());
        }
        break;
        case CMD_REROUTE_EFFORT: {
            if (inputStorage.readUnsignedByte() != TYPE_COMPOUND) {
                return server.writeErrorStatusCmd(CMD_SET_VEHICLE_VARIABLE, "Rerouting requires a compound object.", outputStorage);
            }
            if (inputStorage.readInt() != 0) {
                return server.writeErrorStatusCmd(CMD_SET_VEHICLE_VARIABLE, "Rerouting should obtain an empty compound object.", outputStorage);
            }
            v->reroute(MSNet::getInstance()->getCurrentTimeStep(), MSNet::getInstance()->getRouterEffort());
        }
        break;
        case VAR_SIGNALS: {
            int signals = 0;
            if (!server.readTypeCheckingInt(inputStorage, signals)) {
                return server.writeErrorStatusCmd(CMD_SET_VEHICLE_VARIABLE, "Setting signals requires an integer.", outputStorage);
            }
            v->switchOffSignal(0x0fffffff);
            v->switchOnSignal(signals);
        }
        break;
        case VAR_MOVE_TO: {
            if (inputStorage.readUnsignedByte() != TYPE_COMPOUND) {
                return server.writeErrorStatusCmd(CMD_SET_VEHICLE_VARIABLE, "Setting position requires a compound object.", outputStorage);
            }
            if (inputStorage.readInt() != 2) {
                return server.writeErrorStatusCmd(CMD_SET_VEHICLE_VARIABLE, "Setting position should obtain the lane id and the position.", outputStorage);
            }
            // lane ID
            std::string laneID;
            if (!server.readTypeCheckingString(inputStorage, laneID)) {
                return server.writeErrorStatusCmd(CMD_SET_VEHICLE_VARIABLE, "The first parameter for setting a position must be the lane ID given as a string.", outputStorage);
            }
            // position on lane
            double position = 0;
            if (!server.readTypeCheckingDouble(inputStorage, position)) {
                return server.writeErrorStatusCmd(CMD_SET_VEHICLE_VARIABLE, "The second parameter for setting a position must be the position given as a double.", outputStorage);
            }
            // process
            MSLane* l = MSLane::dictionary(laneID);
            if (l == 0) {
                return server.writeErrorStatusCmd(CMD_SET_VEHICLE_VARIABLE, "Unknown lane '" + laneID + "'.", outputStorage);
            }
            MSEdge& destinationEdge = l->getEdge();
            if (!v->willPass(&destinationEdge)) {
                return server.writeErrorStatusCmd(CMD_SET_VEHICLE_VARIABLE, "Vehicle '" + laneID + "' may be set onto an edge to pass only.", outputStorage);
            }
            v->onRemovalFromNet(MSMoveReminder::NOTIFICATION_TELEPORT);
            v->getLane()->removeVehicle(v, MSMoveReminder::NOTIFICATION_TELEPORT);
            while (v->getEdge() != &destinationEdge) {
                const MSEdge* nextEdge = v->succEdge(1);
                // let the vehicle move to the next edge
                if (v->enterLaneAtMove(nextEdge->getLanes()[0], true)) {
                    MSNet::getInstance()->getVehicleControl().scheduleVehicleRemoval(v);
                    continue;
                }
            }
            l->forceVehicleInsertion(v, position);
        }
        break;
        case VAR_SPEED: {
            double speed = 0;
            if (!server.readTypeCheckingDouble(inputStorage, speed)) {
                return server.writeErrorStatusCmd(CMD_SET_VEHICLE_VARIABLE, "Setting speed requires a double.", outputStorage);
            }
            std::vector<std::pair<SUMOTime, SUMOReal> > speedTimeLine;
            if (speed >= 0) {
                speedTimeLine.push_back(std::make_pair(MSNet::getInstance()->getCurrentTimeStep(), speed));
                speedTimeLine.push_back(std::make_pair(SUMOTime_MAX, speed));
            }
            v->getInfluencer().setSpeedTimeLine(speedTimeLine);
        }
        break;
        case VAR_SPEEDSETMODE: {
            int speedMode = 0;
            if (!server.readTypeCheckingInt(inputStorage, speedMode)) {
                return server.writeErrorStatusCmd(CMD_SET_VEHICLE_VARIABLE, "Setting speed mode requires an integer.", outputStorage);
            }
            v->getInfluencer().setConsiderSafeVelocity((speedMode & 1) != 0);
            v->getInfluencer().setConsiderMaxAcceleration((speedMode & 2) != 0);
            v->getInfluencer().setConsiderMaxDeceleration((speedMode & 4) != 0);
        }
        break;
        case VAR_COLOR: {
            RGBColor col;
            if (!server.readTypeCheckingColor(inputStorage, col)) {
                return server.writeErrorStatusCmd(CMD_SET_POLYGON_VARIABLE, "The color must be given using the according type.", outputStorage);
            }
            v->getParameter().color.set(col.red(), col.green(), col.blue(), col.alpha());
            v->getParameter().setParameter |= VEHPARS_COLOR_SET;
        }
        break;
        case ADD: {
            if (v != 0) {
                return server.writeErrorStatusCmd(CMD_SET_VEHICLE_VARIABLE, "The vehicle " + id + " to add already exists.", outputStorage);
            }
            if (inputStorage.readUnsignedByte() != TYPE_COMPOUND) {
                return server.writeErrorStatusCmd(CMD_SET_VEHICLE_VARIABLE, "Adding a vehicle requires a compound object.", outputStorage);
            }
            if (inputStorage.readInt() != 6) {
                return server.writeErrorStatusCmd(CMD_SET_VEHICLE_VARIABLE, "Adding a vehicle needs six parameters.", outputStorage);
            }
            SUMOVehicleParameter vehicleParams;
            vehicleParams.id = id;

            std::string vTypeID;
            if (!server.readTypeCheckingString(inputStorage, vTypeID)) {
                return server.writeErrorStatusCmd(CMD_SET_VEHICLE_VARIABLE, "First parameter (type) requires a string.", outputStorage);
            }
            MSVehicleType* vehicleType = MSNet::getInstance()->getVehicleControl().getVType(vTypeID);
            if (!vehicleType) {
                return server.writeErrorStatusCmd(CMD_SET_VEHICLE_VARIABLE, "Invalid type '" + vTypeID + "' for vehicle '" + id + "'", outputStorage);
            }

            std::string routeID;
            if (!server.readTypeCheckingString(inputStorage, routeID)) {
                return server.writeErrorStatusCmd(CMD_SET_VEHICLE_VARIABLE, "Second parameter (route) requires a string.", outputStorage);
            }
            const MSRoute* route = MSRoute::dictionary(routeID);
            if (!route) {
                return server.writeErrorStatusCmd(CMD_SET_VEHICLE_VARIABLE, "Invalid route '" + routeID + "' for vehicle: '" + id + "'", outputStorage);
            }

            if (!server.readTypeCheckingInt(inputStorage, vehicleParams.depart)) {
                return server.writeErrorStatusCmd(CMD_SET_VEHICLE_VARIABLE, "Third parameter (depart) requires an integer.", outputStorage);
            }
            if (vehicleParams.depart < 0) {
                const int proc = static_cast<int>(-vehicleParams.depart);
                if (proc >= static_cast<int>(DEPART_DEF_MAX)) {
                    return server.writeErrorStatusCmd(CMD_SET_VEHICLE_VARIABLE, "Invalid departure time.", outputStorage);
                }
                vehicleParams.departProcedure = (DepartDefinition)proc;
            }

            double pos;
            if (!server.readTypeCheckingDouble(inputStorage, pos)) {
                return server.writeErrorStatusCmd(CMD_SET_VEHICLE_VARIABLE, "Fourth parameter (position) requires a double.", outputStorage);
            }
            vehicleParams.departPos = pos;
            if (vehicleParams.departPos < 0) {
                const int proc = static_cast<int>(-vehicleParams.departPos);
                if (proc >= static_cast<int>(DEPART_POS_DEF_MAX)) {
                    return server.writeErrorStatusCmd(CMD_SET_VEHICLE_VARIABLE, "Invalid departure position.", outputStorage);
                }
                vehicleParams.departPosProcedure = (DepartPosDefinition)proc;
            } else {
                vehicleParams.departPosProcedure = DEPART_POS_GIVEN;
            }

            double speed;
            if (!server.readTypeCheckingDouble(inputStorage, speed)) {
                return server.writeErrorStatusCmd(CMD_SET_VEHICLE_VARIABLE, "Fifth parameter (speed) requires a double.", outputStorage);
            }
            vehicleParams.departSpeed = speed;
            if (vehicleParams.departSpeed < 0) {
                const int proc = static_cast<int>(-vehicleParams.departSpeed);
                if (proc >= static_cast<int>(DEPART_SPEED_DEF_MAX)) {
                    return server.writeErrorStatusCmd(CMD_SET_VEHICLE_VARIABLE, "Invalid departure speed.", outputStorage);
                }
                vehicleParams.departSpeedProcedure = (DepartSpeedDefinition)proc;
            } else {
                vehicleParams.departSpeedProcedure = DEPART_SPEED_GIVEN;
            }

            if (!server.readTypeCheckingByte(inputStorage, vehicleParams.departLane)) {
                return server.writeErrorStatusCmd(CMD_SET_VEHICLE_VARIABLE, "Sixth parameter (lane) requires a byte.", outputStorage);
            }

            if (vehicleParams.departLane < 0) {
                const int proc = static_cast<int>(-vehicleParams.departLane);
                if (proc >= static_cast<int>(DEPART_LANE_DEF_MAX)) {
                    return server.writeErrorStatusCmd(CMD_SET_VEHICLE_VARIABLE, "Invalid departure lane.", outputStorage);
                }
                vehicleParams.departLaneProcedure = (DepartLaneDefinition)proc;
            } else {
                vehicleParams.departLaneProcedure = DEPART_LANE_GIVEN;
            }

            SUMOVehicleParameter* params = new SUMOVehicleParameter();
            *params = vehicleParams;
            try {
                SUMOVehicle* vehicle = MSNet::getInstance()->getVehicleControl().buildVehicle(params, route, vehicleType);
                MSNet::getInstance()->getVehicleControl().addVehicle(vehicleParams.id, vehicle);
                MSNet::getInstance()->getInsertionControl().add(vehicle);
            } catch (ProcessError& e) {
                return server.writeErrorStatusCmd(CMD_SET_VEHICLE_VARIABLE, e.what(), outputStorage);
            }
        }
        break;
        case REMOVE: {
            int why = 0;
            if (!server.readTypeCheckingByte(inputStorage, why)) {
                return server.writeErrorStatusCmd(CMD_SET_VEHICLE_VARIABLE, "Removing a vehicle requires a byte.", outputStorage);
            }
            MSMoveReminder::Notification n = MSMoveReminder::NOTIFICATION_ARRIVED;
            switch (why) {
                case REMOVE_TELEPORT:
                    n = MSMoveReminder::NOTIFICATION_TELEPORT;
                    break;
                case REMOVE_PARKING:
                    n = MSMoveReminder::NOTIFICATION_PARKING;
                    break;
                case REMOVE_ARRIVED:
                    n = MSMoveReminder::NOTIFICATION_ARRIVED;
                    break;
                case REMOVE_VAPORIZED:
                    n = MSMoveReminder::NOTIFICATION_VAPORIZED;
                    break;
                case REMOVE_TELEPORT_ARRIVED:
                    n = MSMoveReminder::NOTIFICATION_TELEPORT_ARRIVED;
                    break;
                default:
                    return server.writeErrorStatusCmd(CMD_SET_VEHICLE_VARIABLE, "Unknown removal status.", outputStorage);
            }
<<<<<<< HEAD
			if(v->hasDeparted()) {
				v->onRemovalFromNet(n);
				if(v->getLane()!=0) {
					v->getLane()->removeVehicle(v, n);
				}
				MSNet::getInstance()->getVehicleControl().scheduleVehicleRemoval(v);
			}
=======
            if (v->hasDeparted()) {
                v->onRemovalFromNet(n);
                if (v->getLane() != 0) {
                    v->getLane()->removeVehicle(v);
                }
                MSNet::getInstance()->getVehicleControl().scheduleVehicleRemoval(v);
            }
>>>>>>> bc9fd196
        }
        break;
        case VAR_MOVE_TO_VTD: {
            if (inputStorage.readUnsignedByte() != TYPE_COMPOUND) {
                return server.writeErrorStatusCmd(CMD_SET_VEHICLE_VARIABLE, "Setting VTD vehicle requires a compound object.", outputStorage);
            }
            if (inputStorage.readInt() != 4) {
                return server.writeErrorStatusCmd(CMD_SET_VEHICLE_VARIABLE, "Setting VTD vehicle should obtain: edgeID, lane, x, y.", outputStorage);
            }
            // edge ID
            std::string edgeID;
            if (!server.readTypeCheckingString(inputStorage, edgeID)) {
                return server.writeErrorStatusCmd(CMD_SET_VEHICLE_VARIABLE, "The first parameter for setting a VTD vehicle must be the edge ID given as a string.", outputStorage);
            }
            // lane index
            int laneNum = 0;
            if (!server.readTypeCheckingInt(inputStorage, laneNum)) {
                return server.writeErrorStatusCmd(CMD_SET_VEHICLE_VARIABLE, "The second parameter for setting a VTD vehicle must be lane given as an int.", outputStorage);
            }
            // x
            double x = 0, y = 0;
            if (!server.readTypeCheckingDouble(inputStorage, x)) {
                return server.writeErrorStatusCmd(CMD_SET_VEHICLE_VARIABLE, "The third parameter for setting a VTD vehicle must be the x-position given as a double.", outputStorage);
            }
            // y
            if (!server.readTypeCheckingDouble(inputStorage, y)) {
                return server.writeErrorStatusCmd(CMD_SET_VEHICLE_VARIABLE, "The fourth parameter for setting a VTD vehicle must be the y-position given as a double.", outputStorage);
            }
            // process
            if (!v->isOnRoad()) {
                break;
            }
            std::string origID = edgeID + " " + toString(laneNum);
            if (laneNum < 0) {
                edgeID = '-' + edgeID;
                laneNum = -laneNum;
            }
            Position pos(x, y);
<<<<<<< HEAD
			Position vehPos = v->getPosition();
			v->getBestLanes();
			bool report = server.vtdDebug();
			if(report) std::cout << std::endl << "begin vehicle " << v->getID() << " vehPos:" << vehPos << " lane:" << v->getLane()->getID() << std::endl;
			if(report) std::cout << " want pos:" << pos << " edge:" << edgeID << " laneNum:" << laneNum << std::endl;
=======
>>>>>>> bc9fd196

            Position vehPos = v->getPosition();
            v->getBestLanes();
            bool report = server.vtdDebug();
            if (report) {
                std::cout << std::endl << "begin vehicle " << v->getID() << " vehPos:" << vehPos << " lane:" << v->getLane()->getID() << std::endl;
            }
            if (report) {
                std::cout << " want pos:" << pos << " edge:" << edgeID << " laneNum:" << laneNum << std::endl;
            }

            MSEdgeVector edgesA, edgesB, edgesC;
            MSLane* laneA, *laneB, *laneC;
            laneA = laneB = laneC = 0;
            SUMOReal lanePosA, lanePosB, lanePosC;
            SUMOReal bestDistanceA, bestDistanceB, bestDistanceC;
            bestDistanceA = bestDistanceB = bestDistanceC = 1000.;//pos.distanceSquaredTo2D(vehPos);
            int routeOffsetA, routeOffsetB, routeOffsetC;
            routeOffsetA = routeOffsetB = routeOffsetC = 0;
            // case a): edge/lane is known and matches route
            bool aFound = vtdMap_matchingEdgeLane(pos, origID, *v, server.vtdDebug(), bestDistanceA, &laneA, lanePosA, routeOffsetA, edgesA);
            // case b): position is at route, should be somewhere near to it
            bool bFound = vtdMap_matchingRoutePosition(pos, origID, *v, server.vtdDebug(), bestDistanceB, &laneB, lanePosB, routeOffsetB, edgesB);
            // case c) nearest matching lane
            bool cFound = vtdMap_matchingNearest(pos, origID, *v, server, server.vtdDebug(), bestDistanceC, &laneC, lanePosC, routeOffsetC, edgesC);
            //
            SUMOReal maxRouteDistance = 50;
            if (cFound && (bestDistanceA > maxRouteDistance && bestDistanceC > maxRouteDistance)) {
                // both route-based approach yield in a position too far away from the submitted --> new route!?
                server.setVTDControlled(v, laneC, lanePosC, routeOffsetC, edgesC);
            } else {
                // use the best we have
                if (bFound) {
                    server.setVTDControlled(v, laneB, lanePosB, routeOffsetB, edgesB);
                } else if (aFound) {
                    server.setVTDControlled(v, laneA, lanePosA, routeOffsetA, edgesA);
                } else if (cFound) {
                    server.setVTDControlled(v, laneC, lanePosC, routeOffsetC, edgesC);
                } else {
                    return server.writeErrorStatusCmd(CMD_SET_VEHICLE_VARIABLE, "Could not map vehicle.", outputStorage);
                }
            }
        }
        break;
        default:
            try {
                if (!TraCIServerAPI_VehicleType::setVariable(CMD_SET_VEHICLE_VARIABLE, variable, getSingularType(v), server, inputStorage, outputStorage)) {
                    return false;
                }
            } catch (ProcessError& e) {
                return server.writeErrorStatusCmd(CMD_SET_VEHICLE_VARIABLE, e.what(), outputStorage);
            }
            break;
    }
    server.writeStatusCmd(CMD_SET_VEHICLE_VARIABLE, RTYPE_OK, warning, outputStorage);
    return true;
}


bool
TraCIServerAPI_Vehicle::vtdMap_matchingEdgeLane(const Position& pos, const std::string& origID, MSVehicle& v, bool report,
        SUMOReal& bestDistance, MSLane** lane, SUMOReal& lanePos, int& routeOffset, MSEdgeVector& edges) {
    const std::map<std::string, std::vector<MSLane*> >&  vtdMap = getOrBuildVTDMap();
    if (vtdMap.find(origID) == vtdMap.end()) {
        if (report) {
            std::cout << "  a failed - lane not in map" << std::endl;
        }
        return false;
    }
    const std::vector<MSLane*>& lanes = vtdMap.find(origID)->second;
    for (std::vector<MSLane*>::const_iterator i = lanes.begin(); i != lanes.end() && bestDistance > POSITION_EPS; ++i) {
        MSLane* l = *i;
        SUMOReal dist = l->getShape().distance(pos);
        if (report) {
            std::cout << "   a at lane " << l->getID() << " dist:" << dist << " best:" << bestDistance << std::endl;
        }
        if (dist < bestDistance) {
            bestDistance = dist;
            *lane = l;
        }
    }
    MSLane* pni = *lane;
    while (pni != 0 && pni->getEdge().getPurpose() == MSEdge::EDGEFUNCTION_INTERNAL && pni->getIncomingLanes().size() != 0) {
        pni = pni->getIncomingLanes()[0].lane;
    }
    if (pni == 0 || pni->getEdge().getPurpose() == MSEdge::EDGEFUNCTION_INTERNAL) {
        // not found
        if (report) {
            std::cout << "  a failed - no incoming lane" << std::endl;
        }
        return false;
    }
    const MSEdgeVector& tedges = v.getRoute().getEdges();
    MSEdgeVector::const_iterator p = std::find(tedges.begin() + v.getRoutePosition(), tedges.end(), &pni->getEdge());
    if (p != tedges.end()) {
        lanePos = MAX2(SUMOReal(0), MIN2(SUMOReal((*lane)->getLength() - POSITION_EPS), (*lane)->getShape().nearest_offset_to_point2D(pos, false)));
        routeOffset = (int)(std::distance(tedges.begin(), p) - v.getRoutePosition());
        if (report) {
            std::cout << "  a ok lane:" << (*lane)->getID() << " lanePos:" << lanePos << " routeOffset:" << routeOffset << std::endl;
        }
        return true;
    }
    if (report) {
        std::cout << "  a failed - route position beyond route length" << std::endl;
    }
    return false;
}


bool
TraCIServerAPI_Vehicle::vtdMap_matchingRoutePosition(const Position& pos, const std::string& origID, MSVehicle& v, bool report,
        SUMOReal& bestDistance, MSLane** lane, SUMOReal& lanePos, int& routeOffset, MSEdgeVector& edges) {

    int lastBestRouteEdge = 0;
    int lastRouteEdge = 0;
    MSLane* bestRouteLane = 0;
    const std::vector<MSLane*>& bestLaneConts = v.getBestLanesContinuation(v.getLane());
    for (std::vector<MSLane*>::const_iterator i = bestLaneConts.begin(); i != bestLaneConts.end() && bestDistance > POSITION_EPS; ++i) {
        MSEdge& e = (*i)->getEdge();
        if (i != bestLaneConts.begin() && e.getPurpose() != MSEdge::EDGEFUNCTION_INTERNAL) {
            ++lastRouteEdge;
        }
        const std::vector<MSLane*>& lanes = e.getLanes();
        for (std::vector<MSLane*>::const_iterator k = lanes.begin(); k != lanes.end() && bestDistance > POSITION_EPS; ++k) {
            MSLane* cl = *k;
            SUMOReal dist = cl->getShape().distance(pos);
            if (report) {
                std::cout << "   b at lane " << cl->getID() << " dist:" << dist << " best:" << bestDistance << std::endl;
            }
            if (dist < bestDistance) {
                bestDistance = dist;
                *lane = cl;
                lastBestRouteEdge = lastRouteEdge;
                if (e.getPurpose() == MSEdge::EDGEFUNCTION_INTERNAL) {
                    bestRouteLane = *i;
                } else {
                    bestRouteLane = *lane;
                }
            }
        }
    }
    if (bestRouteLane == 0) {
        if (report) {
            std::cout << "  b failed - no best route lane" << std::endl;
        }
        return false;
    }
    lanePos = MAX2(SUMOReal(0), MIN2(SUMOReal(bestRouteLane->getLength() - POSITION_EPS), bestRouteLane->getShape().nearest_offset_to_point2D(pos, false)));
    routeOffset = lastBestRouteEdge;
    if (report) {
        std::cout << "  b ok lane " << bestRouteLane->getID() << " lanePos:" << lanePos << " best:" << lastBestRouteEdge << std::endl;
    }
    return true;
}


bool
TraCIServerAPI_Vehicle::vtdMap_matchingNearest(const Position& pos, const std::string& origID, MSVehicle& v, traci::TraCIServer& server, bool report,
        SUMOReal& bestDistance, MSLane** lane, SUMOReal& lanePos, int& routeOffset, MSEdgeVector& edges) {
    unsigned int r = 0;
    SUMOReal minDist = 1 << (11);
    MSLane* minDistLane = 0;
    MSLane* nameMatchingLane = 0;
    SUMOReal minDistNameMatchingLane = 1 << (11);
    for (; minDistLane == 0 && r < 10 && nameMatchingLane == 0; ++r) {
        std::set<std::string> into;
        PositionVector shape;
        shape.push_back(pos);
        server.collectObjectsInRange(CMD_GET_EDGE_VARIABLE, shape, 1 << r, into);
        for (std::set<std::string>::const_iterator j = into.begin(); j != into.end(); ++j) {
            MSEdge* e = MSEdge::dictionary(*j);
            const std::vector<MSLane*>& lanes = e->getLanes();
            for (std::vector<MSLane*>::const_iterator k = lanes.begin(); k != lanes.end(); ++k) {
                MSLane* lane = *k;
                SUMOReal dist = lane->getShape().distance(pos);
                if (lane->knowsParameter("origId")) {
                    if (lane->getParameter("origId", "") == origID) {
                        if (dist < minDistNameMatchingLane) {
                            minDistNameMatchingLane = dist;
                            nameMatchingLane = lane;
                        }
                    }
                }
                if (dist < minDist) {
                    minDist = dist;
                    minDistLane = lane;
                }
            }
        }
    }
    *lane = nameMatchingLane != 0 ? nameMatchingLane : minDistLane;
    if (lane == 0) {
        if (report) {
            std::cout << "  c failed - no matching lane" << std::endl;
        }
        return false;
    }
    lanePos = (*lane)->interpolateGeometryPosToLanePos((*lane)->getShape().nearest_offset_to_point2D(pos, false));
    if (*lane == v.getLane()) {
        routeOffset = 0;
        if (report) {
            std::cout << "  c ok, on same lane" << std::endl;
        }
        return true;
    }
    MSEdge& destinationEdge = (*lane)->getEdge();
    MSEdge* routePos = &destinationEdge;
    while (routePos->getPurpose() == MSEdge::EDGEFUNCTION_INTERNAL) {
        routePos = &routePos->getLanes()[0]->getLogicalPredecessorLane()->getEdge();
    }
    r = 0;
    const MSRoute& route = v.getRoute();
    unsigned int c = v.getRoutePosition();
    unsigned int l = (int)route.getEdges().size();
    unsigned int rindex = 0;
    bool found = false;
    while (!found && ((int)(c - r) >= 0 || c + r < l)) {
        if ((int)(c - r) >= 0 && route[c - r] == routePos) {
            rindex = c - r;
            found = true;
        }
        if (c + r < l && route[c + r] == routePos) {
            rindex = c + r;
            found = true;
        }
        ++r;
    }
    if (found) {
        // the matching lane is part of the route
        routeOffset = rindex - v.getRoutePosition();
        if (report) {
            std::cout << "  c ok, on a different edge of same route" << std::endl;
        }
        return true;
    }
    // build new route
    MSLane* firstLane = *lane;
    if (destinationEdge.getPurpose() != MSEdge::EDGEFUNCTION_INTERNAL) {
        edges.push_back(&destinationEdge);
    } else {
        firstLane = (*lane)->getLogicalPredecessorLane();
        edges.push_back(&firstLane->getEdge());
    }
    const MSLinkCont& lc = firstLane->getLinkCont();
    if (lc.size() != 0 && lc[0]->getLane() != 0) {
        edges.push_back(&lc[0]->getLane()->getEdge());
    }
    if (report) {
        std::cout << "  c ok, on a different route" << std::endl;
    }
    return true;
}


bool
TraCIServerAPI_Vehicle::commandDistanceRequest(traci::TraCIServer& server, tcpip::Storage& inputStorage,
        tcpip::Storage& outputStorage, const MSVehicle* v) {
    if (inputStorage.readUnsignedByte() != TYPE_COMPOUND) {
        return server.writeErrorStatusCmd(CMD_GET_VEHICLE_VARIABLE, "Retrieval of distance requires a compound object.", outputStorage);
    }
    if (inputStorage.readInt() != 2) {
        return server.writeErrorStatusCmd(CMD_GET_VEHICLE_VARIABLE, "Retrieval of distance requires position and distance type as parameter.", outputStorage);
    }

    Position pos;
    std::pair<const MSLane*, SUMOReal> roadPos;

    // read position
    int posType = inputStorage.readUnsignedByte();
    switch (posType) {
        case POSITION_ROADMAP:
            try {
                std::string roadID = inputStorage.readString();
                roadPos.second = inputStorage.readDouble();
                roadPos.first = TraCIServerAPI_Simulation::getLaneChecking(roadID, inputStorage.readUnsignedByte(), roadPos.second);
                pos = roadPos.first->getShape().positionAtOffset(roadPos.second);
            } catch (TraCIException& e) {
                return server.writeErrorStatusCmd(CMD_GET_VEHICLE_VARIABLE, e.what(), outputStorage);
            }
            break;
        case POSITION_2D:
        case POSITION_3D: {
            const double p1x = inputStorage.readDouble();
            const double p1y = inputStorage.readDouble();
            pos.set(p1x, p1y);
        }
        if (posType == POSITION_3D) {
            inputStorage.readDouble();		// z value is ignored
        }
        roadPos = TraCIServerAPI_Simulation::convertCartesianToRoadMap(pos);
        break;
        default:
            return server.writeErrorStatusCmd(CMD_GET_VEHICLE_VARIABLE, "Unknown position format used for distance request", outputStorage);
    }

    // read distance type
    int distType = inputStorage.readUnsignedByte();

    SUMOReal distance = INVALID_DOUBLE_VALUE;
    if (v->isOnRoad()) {
        if (distType == REQUEST_DRIVINGDIST) {
            distance = v->getRoute().getDistanceBetween(v->getPositionOnLane(), roadPos.second,
                       v->getEdge(), &roadPos.first->getEdge());
            if (distance == std::numeric_limits<SUMOReal>::max()) {
                distance = INVALID_DOUBLE_VALUE;
            }
        } else {
            // compute air distance (default)
            distance = v->getPosition().distanceTo(pos);
        }
    }
    // write response command
    outputStorage.writeUnsignedByte(TYPE_DOUBLE);
    outputStorage.writeDouble(distance);
    return true;
}


// ------ helper functions ------
bool
TraCIServerAPI_Vehicle::getPosition(const std::string& id, Position& p) {
    MSVehicle* v = dynamic_cast<MSVehicle*>(MSNet::getInstance()->getVehicleControl().getVehicle(id));
    if (v == 0) {
        return false;
    }
    p = v->getPosition();
    return true;
}


MSVehicleType&
TraCIServerAPI_Vehicle::getSingularType(SUMOVehicle* const veh) {
    const MSVehicleType& oType = veh->getVehicleType();
    std::string newID = oType.getID().find('@') == std::string::npos ? oType.getID() + "@" + veh->getID() : oType.getID();
    MSVehicleType* type = MSVehicleType::build(newID, &oType);
    static_cast<MSVehicle*>(veh)->replaceVehicleType(type);
    return *type;
}


#include <microsim/MSEdgeControl.h>

const std::map<std::string, std::vector<MSLane*> >&
TraCIServerAPI_Vehicle::getOrBuildVTDMap() {
    if (gVTDMap.size() == 0) {
        const std::vector<MSEdge*>& edges = MSNet::getInstance()->getEdgeControl().getEdges();
        for (std::vector<MSEdge*>::const_iterator i = edges.begin(); i != edges.end(); ++i) {
            const std::vector<MSLane*>& lanes = (*i)->getLanes();
            for (std::vector<MSLane*>::const_iterator j = lanes.begin(); j != lanes.end(); ++j) {
                if ((*j)->knowsParameter("origId")) {
                    std::string origID = (*j)->getParameter("origId", "");
                    if (gVTDMap.find(origID) == gVTDMap.end()) {
                        gVTDMap[origID] = std::vector<MSLane*>();
                    }
                    gVTDMap[origID].push_back(*j);
                }
            }
        }
        if (gVTDMap.size() == 0) {
            gVTDMap["unknown"] = std::vector<MSLane*>();
        }
    }
    return gVTDMap;
}


#endif


/****************************************************************************/
<|MERGE_RESOLUTION|>--- conflicted
+++ resolved
@@ -937,7 +937,6 @@
                 default:
                     return server.writeErrorStatusCmd(CMD_SET_VEHICLE_VARIABLE, "Unknown removal status.", outputStorage);
             }
-<<<<<<< HEAD
 			if(v->hasDeparted()) {
 				v->onRemovalFromNet(n);
 				if(v->getLane()!=0) {
@@ -945,15 +944,6 @@
 				}
 				MSNet::getInstance()->getVehicleControl().scheduleVehicleRemoval(v);
 			}
-=======
-            if (v->hasDeparted()) {
-                v->onRemovalFromNet(n);
-                if (v->getLane() != 0) {
-                    v->getLane()->removeVehicle(v);
-                }
-                MSNet::getInstance()->getVehicleControl().scheduleVehicleRemoval(v);
-            }
->>>>>>> bc9fd196
         }
         break;
         case VAR_MOVE_TO_VTD: {
@@ -992,14 +982,6 @@
                 laneNum = -laneNum;
             }
             Position pos(x, y);
-<<<<<<< HEAD
-			Position vehPos = v->getPosition();
-			v->getBestLanes();
-			bool report = server.vtdDebug();
-			if(report) std::cout << std::endl << "begin vehicle " << v->getID() << " vehPos:" << vehPos << " lane:" << v->getLane()->getID() << std::endl;
-			if(report) std::cout << " want pos:" << pos << " edge:" << edgeID << " laneNum:" << laneNum << std::endl;
-=======
->>>>>>> bc9fd196
 
             Position vehPos = v->getPosition();
             v->getBestLanes();
