--- conflicted
+++ resolved
@@ -701,13 +701,8 @@
  */
 enum TrafficLightType {
     TLTYPE_STATIC,
-<<<<<<< HEAD
-    TLTYPE_ACTUATED,
     TLTYPE_RAIL,
-    TLTYPE_AGENT
-=======
     TLTYPE_ACTUATED
->>>>>>> d4b35c30
 };
 
 
