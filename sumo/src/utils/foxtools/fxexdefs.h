--- conflicted
+++ resolved
@@ -1,9 +1,6 @@
 /****************************************************************************/
 /// @file    fxexdefs.h
-<<<<<<< HEAD
-=======
 /// @author  Mathew Robertson
->>>>>>> 1bfd846d
 /// @author  Daniel Krajzewicz
 /// @author  Michael Behrisch
 /// @date    2004-03-19
@@ -12,11 +9,7 @@
 // 
 /****************************************************************************/
 // SUMO, Simulation of Urban MObility; see http://sumo-sim.org/
-<<<<<<< HEAD
-// Copyright (C) 2001-2014 DLR (http://www.dlr.de/) and contributors
-=======
 // Copyright (C) 2004-2014 DLR (http://www.dlr.de/) and contributors
->>>>>>> 1bfd846d
 /****************************************************************************/
 //
 //   This file is part of SUMO.
