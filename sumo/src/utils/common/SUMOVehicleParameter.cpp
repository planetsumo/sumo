--- conflicted
+++ resolved
@@ -54,13 +54,8 @@
       arrivalLane(0), arrivalLaneProcedure(ARRIVAL_LANE_DEFAULT),
       arrivalPos(0), arrivalPosProcedure(ARRIVAL_POS_DEFAULT),
       arrivalSpeed(-1), arrivalSpeedProcedure(ARRIVAL_SPEED_DEFAULT),
-<<<<<<< HEAD
-      repetitionNumber(-1), repetitionsDone(-1), repetitionOffset(-1), repetitionProbability(-1),
+      repetitionNumber(-1), repetitionsDone(-1), repetitionOffset(-1), repetitionProbability(-1), repetitionEnd(-1),
       line(), fromTaz(), toTaz(), personNumber(0), setParameter(0) {
-=======
-      repetitionNumber(-1), repetitionsDone(-1), repetitionOffset(-1), repetitionProbability(-1), repetitionEnd(-1),
-      line(), fromTaz(), toTaz(), personCapacity(0), personNumber(0), setParameter(0) {
->>>>>>> 304ea9ce
 }
 
 
