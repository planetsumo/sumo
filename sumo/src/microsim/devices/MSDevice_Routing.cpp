--- conflicted
+++ resolved
@@ -265,12 +265,9 @@
 
 SUMOTime
 MSDevice_Routing::adaptEdgeEfforts(SUMOTime currentTime) {
-<<<<<<< HEAD
-=======
     if (MSNet::getInstance()->getVehicleControl().getDepartedVehicleNo() == 0) {
         return myAdaptationInterval;
     }
->>>>>>> c2384000
     std::map<std::pair<const MSEdge*, const MSEdge*>, const MSRoute*>::iterator it = myCachedRoutes.begin();
     for (; it != myCachedRoutes.end(); ++it) {
         it->second->release();
