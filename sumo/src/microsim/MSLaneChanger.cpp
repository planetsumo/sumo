--- conflicted
+++ resolved
@@ -171,19 +171,7 @@
             // inform lane change model about this change
             vehicle->getLaneChangeModel().fulfillChangeRequest(MSVehicle::REQUEST_RIGHT);
 #endif
-<<<<<<< HEAD
             startChange(vehicle, myCandi, -1);
-=======
-            (myCandi - 1)->hoppedVeh = vehicle;
-            (myCandi - 1)->lane->myTmpVehicles.insert((myCandi - 1)->lane->myTmpVehicles.begin(), vehicle);
-            vehicle->leaveLane(MSMoveReminder::NOTIFICATION_LANE_CHANGE);
-            myCandi->lane->leftByLaneChange(vehicle);
-            vehicle->enterLaneAtLaneChange((myCandi - 1)->lane);
-            (myCandi - 1)->lane->enteredByLaneChange(vehicle);
-            vehicle->myLastLaneChangeOffset = 0;
-            vehicle->getLaneChangeModel().changed();
-            (myCandi - 1)->dens += (myCandi - 1)->hoppedVeh->getVehicleType().getLengthWithGap();
->>>>>>> bc9fd196
             return true;
         }
         if ((state1 & LCA_RIGHT) != 0 && (state1 & LCA_URGENT) != 0) {
@@ -210,19 +198,7 @@
             // inform lane change model about this change
             vehicle->getLaneChangeModel().fulfillChangeRequest(MSVehicle::REQUEST_LEFT);
 #endif
-<<<<<<< HEAD
             startChange(vehicle, myCandi, 1);
-=======
-            (myCandi + 1)->hoppedVeh = veh(myCandi);
-            (myCandi + 1)->lane->myTmpVehicles.insert((myCandi + 1)->lane->myTmpVehicles.begin(), veh(myCandi));
-            vehicle->leaveLane(MSMoveReminder::NOTIFICATION_LANE_CHANGE);
-            myCandi->lane->leftByLaneChange(vehicle);
-            vehicle->enterLaneAtLaneChange((myCandi + 1)->lane);
-            (myCandi + 1)->lane->enteredByLaneChange(vehicle);
-            vehicle->myLastLaneChangeOffset = 0;
-            vehicle->getLaneChangeModel().changed();
-            (myCandi + 1)->dens += (myCandi + 1)->hoppedVeh->getVehicleType().getLengthWithGap();
->>>>>>> bc9fd196
             return true;
         }
         if ((state2 & LCA_LEFT) != 0 && (state2 & LCA_URGENT) != 0) {
@@ -304,7 +280,6 @@
             }
         }
     }
-<<<<<<< HEAD
     registerUnchanged(vehicle);
     return false;
 }
@@ -312,13 +287,8 @@
 
 void 
 MSLaneChanger::registerUnchanged(MSVehicle* vehicle) {
-    myCandi->lane->myTmpVehicles.push_front(veh(myCandi));
+    myCandi->lane->myTmpVehicles.insert(myCandi->lane->myTmpVehicles.begin(), veh(myCandi));
     vehicle->getLaneChangeModel().unchanged();
-=======
-    // Candidate didn't change lane.
-    myCandi->lane->myTmpVehicles.insert(myCandi->lane->myTmpVehicles.begin(), veh(myCandi));
-    vehicle->myLastLaneChangeOffset += DELTA_T;
->>>>>>> bc9fd196
     (myCandi)->dens += vehicle->getVehicleType().getLengthWithGap();
 }
 
@@ -329,10 +299,10 @@
     to->hoppedVeh = vehicle;
     // @todo delay entering the target lane until the vehicle intersects it
     //       physically (considering lane width and vehicle width)
-    to->lane->myTmpVehicles.push_front(vehicle);
+    to->lane->myTmpVehicles.insert(to->lane->myTmpVehicles.begin(), vehicle); 
     const bool continuous = vehicle->getLaneChangeModel().startLaneChangeManeuver(from->lane, to->lane, direction);
     if (continuous) {
-        from->lane->myTmpVehicles.push_front(veh(myCandi));
+        from->lane->myTmpVehicles.insert(from->lane->myTmpVehicles.begin(), vehicle); 
         from->dens += vehicle->getVehicleType().getLengthWithGap();
     }
     to->dens += to->hoppedVeh->getVehicleType().getLengthWithGap();
