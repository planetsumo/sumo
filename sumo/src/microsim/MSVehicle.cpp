--- conflicted
+++ resolved
@@ -241,25 +241,10 @@
 }
 
 
-<<<<<<< HEAD
-void 
-MSVehicle::Influencer::postProcessVTD(MSVehicle *v) {
-	v->onRemovalFromNet(MSMoveReminder::NOTIFICATION_TELEPORT);
-    v->getLane()->removeVehicle(v, MSMoveReminder::NOTIFICATION_TELEPORT);
-	if(myVTDRoute.size()!=0) {
-		v->replaceRouteEdges(myVTDRoute, true);
-	}
-	v->myCurrEdge += myVTDEdgeOffset;
-	if(myVTDPos>myVTDLane->getLength()) {
-		myVTDPos = myVTDLane->getLength();
-	}
-	myVTDLane->forceVehicleInsertion(v, myVTDPos);
-	v->getBestLanes();
-=======
 void
 MSVehicle::Influencer::postProcessVTD(MSVehicle* v) {
     v->onRemovalFromNet(MSMoveReminder::NOTIFICATION_TELEPORT);
-    v->getLane()->removeVehicle(v);
+    v->getLane()->removeVehicle(v, MSMoveReminder::NOTIFICATION_TELEPORT);
     if (myVTDRoute.size() != 0) {
         v->replaceRouteEdges(myVTDRoute, true);
     }
@@ -269,7 +254,6 @@
     }
     myVTDLane->forceVehicleInsertion(v, myVTDPos);
     v->getBestLanes();
->>>>>>> bc9fd196
     myAmVTDControlled = false;
 }
 
@@ -697,6 +681,7 @@
 MSVehicle::planMove(const SUMOTime t, const MSVehicle* pred, const MSVehicle* neigh, const SUMOReal lengthsInFront) {
     planMoveInternal(t, pred, neigh, myLFLinkLanes);
     checkRewindLinkLanes(lengthsInFront, myLFLinkLanes);
+    getLaneChangeModel().resetMoved();
 }
     
 
@@ -754,11 +739,6 @@
     SUMOReal vLinkPass = MIN2(estimateSpeedAfterDistance(seen, v), myLane->getVehicleMaxSpeed(this)); // upper bound
     unsigned int view = 0;
     int lastLink = -1;
-<<<<<<< HEAD
-    std::pair<MSVehicle*, SUMOReal> leaderInfo = pred != 0 ? std::pair<MSVehicle*, SUMOReal>(pred, gap2pred(*pred)) : std::pair<MSVehicle*, SUMOReal>((MSVehicle*) 0, 0);
-    // iterator over subsequent lanes and fill myLFLinkLanes until stopping distance or stopped
-    MSLane* lane = myLane; 
-=======
     SUMOReal gap = 0;
     if (pred != 0) {
         if (pred == myLane->getPartialOccupator()) {
@@ -770,7 +750,6 @@
     std::pair<const MSVehicle*, SUMOReal> leaderInfo = std::make_pair(pred, gap);
     // iterator over subsequent lanes and fill lfLinks until stopping distance or stopped
     const MSLane* lane = myLane;
->>>>>>> bc9fd196
     while (true) {
         // check leader on lane
         //  leader is given for the first edge only
@@ -911,11 +890,6 @@
         leaderInfo.second = leaderInfo.second + seen - lane->getLength() - getVehicleType().getMinGap();
         vLinkPass = MIN2(estimateSpeedAfterDistance(lane->getLength(), v), lane->getVehicleMaxSpeed(this)); // upper bound
     }
-<<<<<<< HEAD
-    checkRewindLinkLanes(lengthsInFront);
-    getLaneChangeModel().resetMoved();
-=======
->>>>>>> bc9fd196
 }
 
 
