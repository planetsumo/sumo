--- conflicted
+++ resolved
@@ -411,21 +411,6 @@
     , myInfluencer(0)
 #endif
 {
-<<<<<<< HEAD
-    for (std::vector<SUMOVehicleParameter::Stop>::iterator i = pars->stops.begin(); i != pars->stops.end(); ++i) {
-        if (!addStop(*i)) {
-            throw ProcessError("Stop for vehicle '" + pars->id +
-                               "' on lane '" + i->lane + "' is too close or not downstream the current route.");
-        }
-    }
-    for (std::vector<SUMOVehicleParameter::Stop>::const_iterator i = route->getStops().begin(); i != route->getStops().end(); ++i) {
-        if (!addStop(*i)) {
-            throw ProcessError("Stop for vehicle '" + pars->id +
-                               "' on lane '" + i->lane + "' is too close or not downstream the current route.");
-        }
-    }
-=======
->>>>>>> c2384000
     const MSLane* const depLane = (*myCurrEdge)->getDepartLane(*this);
     if (depLane == 0) {
         throw ProcessError("Invalid departlane definition for vehicle '" + pars->id + "'.");
