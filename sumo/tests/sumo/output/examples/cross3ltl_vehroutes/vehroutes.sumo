<?xml version="1.0" encoding="UTF-8"?>

<!-- generated on Tue Aug 19 16:12:23 2014 by SUMO Version dev-SVN-r16883
<?xml version="1.0" encoding="UTF-8"?>

<configuration xmlns:xsi="http://www.w3.org/2001/XMLSchema-instance" xsi:noNamespaceSchemaLocation="http://sumo.dlr.de/xsd/sumoConfiguration.xsd">

    <input>
        <net-file value="net.net.xml"/>
        <route-files value="input_routes.rou.xml"/>
    </input>

    <output>
        <vehroute-output value="vehroutes.xml"/>
    </output>

    <time>
        <begin value="0"/>
        <end value="1000"/>
    </time>

    <report>
        <xml-validation value="never"/>
        <no-duration-log value="true"/>
        <no-step-log value="true"/>
    </report>

</configuration>
-->

<routes xmlns:xsi="http://www.w3.org/2001/XMLSchema-instance" xsi:noNamespaceSchemaLocation="http://sumo.dlr.de/xsd/routes_file.xsd">
<<<<<<< HEAD
    <vehicle id="horizontal.0" depart="100.00" arrival="310.00">
=======
    <vehicle id="horizontal.0" depart="100.00" arrival="309.00">
>>>>>>> cac2b2d2
        <route edges="2fi 2si 1o 1fi 1si 2o 2fi"/>
    </vehicle>

    <vehicle id="horizontal.1" depart="110.00" arrival="321.00">
        <route edges="2fi 2si 1o 1fi 1si 2o 2fi"/>
    </vehicle>

    <vehicle id="vertical.0" depart="102.00" arrival="348.00">
        <route edges="3fi 3si 4o 4fi 4si 3o 3fi"/>
    </vehicle>

    <vehicle id="vertical.1" depart="113.00" arrival="350.00">
        <route edges="3fi 3si 4o 4fi 4si 3o 3fi"/>
    </vehicle>

    <vehicle id="vertical.2" depart="123.00" arrival="352.00">
        <route edges="3fi 3si 4o 4fi 4si 3o 3fi"/>
    </vehicle>

    <vehicle id="vertical.3" depart="133.00" arrival="354.00">
        <route edges="3fi 3si 4o 4fi 4si 3o 3fi"/>
    </vehicle>

    <vehicle id="vertical.4" depart="143.00" arrival="356.00">
        <route edges="3fi 3si 4o 4fi 4si 3o 3fi"/>
    </vehicle>

    <vehicle id="vertical.5" depart="153.00" arrival="364.00">
        <route edges="3fi 3si 4o 4fi 4si 3o 3fi"/>
    </vehicle>

    <vehicle id="vertical.6" depart="163.00" arrival="372.00">
        <route edges="3fi 3si 4o 4fi 4si 3o 3fi"/>
    </vehicle>

    <vehicle id="horizontal.2" depart="120.00" arrival="390.00">
        <route edges="2fi 2si 1o 1fi 1si 2o 2fi"/>
    </vehicle>

    <vehicle id="horizontal.3" depart="130.00" arrival="392.00">
        <route edges="2fi 2si 1o 1fi 1si 2o 2fi"/>
    </vehicle>

    <vehicle id="horizontal.4" depart="140.00" arrival="394.00">
        <route edges="2fi 2si 1o 1fi 1si 2o 2fi"/>
    </vehicle>

    <vehicle id="horizontal.5" depart="150.00" arrival="397.00">
        <route edges="2fi 2si 1o 1fi 1si 2o 2fi"/>
    </vehicle>

    <vehicle id="horizontal.6" depart="160.00" arrival="399.00">
        <route edges="2fi 2si 1o 1fi 1si 2o 2fi"/>
    </vehicle>

    <vehicle id="horizontal.7" depart="170.00" arrival="401.00">
        <route edges="2fi 2si 1o 1fi 1si 2o 2fi"/>
    </vehicle>

    <vehicle id="horizontal.8" depart="180.00" arrival="403.00">
        <route edges="2fi 2si 1o 1fi 1si 2o 2fi"/>
    </vehicle>

    <vehicle id="horizontal.9" depart="190.00" arrival="405.00">
        <route edges="2fi 2si 1o 1fi 1si 2o 2fi"/>
    </vehicle>

    <vehicle id="horizontal.10" depart="200.00" arrival="410.00">
        <route edges="2fi 2si 1o 1fi 1si 2o 2fi"/>
    </vehicle>

    <vehicle id="vertical.7" depart="173.00" arrival="438.00">
        <route edges="3fi 3si 4o 4fi 4si 3o 3fi"/>
    </vehicle>

    <vehicle id="vertical.8" depart="183.00" arrival="440.00">
        <route edges="3fi 3si 4o 4fi 4si 3o 3fi"/>
    </vehicle>

    <vehicle id="vertical.9" depart="193.00" arrival="442.00">
        <route edges="3fi 3si 4o 4fi 4si 3o 3fi"/>
    </vehicle>

    <vehicle id="vertical.10" depart="203.00" arrival="444.00">
        <route edges="3fi 3si 4o 4fi 4si 3o 3fi"/>
    </vehicle>

    <vehicle id="vertical.11" depart="213.00" arrival="446.00">
        <route edges="3fi 3si 4o 4fi 4si 3o 3fi"/>
    </vehicle>

    <vehicle id="vertical.12" depart="223.00" arrival="448.00">
        <route edges="3fi 3si 4o 4fi 4si 3o 3fi"/>
    </vehicle>

    <vehicle id="vertical.13" depart="233.00" arrival="450.00">
        <route edges="3fi 3si 4o 4fi 4si 3o 3fi"/>
    </vehicle>

    <vehicle id="vertical.14" depart="243.00" arrival="452.00">
        <route edges="3fi 3si 4o 4fi 4si 3o 3fi"/>
    </vehicle>

    <vehicle id="vertical.15" depart="253.00" arrival="464.00">
        <route edges="3fi 3si 4o 4fi 4si 3o 3fi"/>
    </vehicle>

    <vehicle id="horizontal.11" depart="210.00" arrival="481.00">
        <route edges="2fi 2si 1o 1fi 1si 2o 2fi"/>
    </vehicle>

    <vehicle id="horizontal.12" depart="220.00" arrival="483.00">
        <route edges="2fi 2si 1o 1fi 1si 2o 2fi"/>
    </vehicle>

    <vehicle id="horizontal.13" depart="239.00" arrival="485.00">
        <route edges="2fi 2si 1o 1fi 1si 2o 2fi"/>
    </vehicle>

    <vehicle id="horizontal.14" depart="244.00" arrival="487.00">
        <route edges="2fi 2si 1o 1fi 1si 2o 2fi"/>
    </vehicle>

    <vehicle id="horizontal.15" depart="250.00" arrival="489.00">
        <route edges="2fi 2si 1o 1fi 1si 2o 2fi"/>
    </vehicle>

    <vehicle id="horizontal.16" depart="260.00" arrival="491.00">
        <route edges="2fi 2si 1o 1fi 1si 2o 2fi"/>
    </vehicle>

    <vehicle id="horizontal.17" depart="270.00" arrival="493.00">
        <route edges="2fi 2si 1o 1fi 1si 2o 2fi"/>
    </vehicle>

    <vehicle id="horizontal.18" depart="280.00" arrival="495.00">
        <route edges="2fi 2si 1o 1fi 1si 2o 2fi"/>
    </vehicle>

    <vehicle id="horizontal.19" depart="290.00" arrival="500.00">
        <route edges="2fi 2si 1o 1fi 1si 2o 2fi"/>
    </vehicle>

    <vehicle id="horizontal.20" depart="300.00" arrival="510.00">
        <route edges="2fi 2si 1o 1fi 1si 2o 2fi"/>
    </vehicle>

    <vehicle id="vertical.16" depart="263.00" arrival="526.00">
        <route edges="3fi 3si 4o 4fi 4si 3o 3fi"/>
    </vehicle>

    <vehicle id="vertical.17" depart="273.00" arrival="529.00">
        <route edges="3fi 3si 4o 4fi 4si 3o 3fi"/>
    </vehicle>

    <vehicle id="vertical.18" depart="283.00" arrival="531.00">
        <route edges="3fi 3si 4o 4fi 4si 3o 3fi"/>
    </vehicle>

    <vehicle id="vertical.19" depart="293.00" arrival="533.00">
        <route edges="3fi 3si 4o 4fi 4si 3o 3fi"/>
    </vehicle>

    <vehicle id="vertical.20" depart="303.00" arrival="535.00">
        <route edges="3fi 3si 4o 4fi 4si 3o 3fi"/>
    </vehicle>

    <vehicle id="vertical.21" depart="313.00" arrival="537.00">
        <route edges="3fi 3si 4o 4fi 4si 3o 3fi"/>
    </vehicle>

    <vehicle id="vertical.22" depart="333.00" arrival="543.00">
        <route edges="3fi 3si 4o 4fi 4si 3o 3fi"/>
    </vehicle>

    <vehicle id="vertical.23" depart="341.00" arrival="551.00">
        <route edges="3fi 3si 4o 4fi 4si 3o 3fi"/>
    </vehicle>

    <vehicle id="horizontal.21" depart="310.00" arrival="571.00">
        <route edges="2fi 2si 1o 1fi 1si 2o 2fi"/>
    </vehicle>

    <vehicle id="horizontal.22" depart="336.00" arrival="573.00">
        <route edges="2fi 2si 1o 1fi 1si 2o 2fi"/>
    </vehicle>

    <vehicle id="horizontal.23" depart="344.00" arrival="576.00">
        <route edges="2fi 2si 1o 1fi 1si 2o 2fi"/>
    </vehicle>

    <vehicle id="horizontal.24" depart="347.00" arrival="579.00">
        <route edges="2fi 2si 1o 1fi 1si 2o 2fi"/>
    </vehicle>

    <vehicle id="horizontal.25" depart="356.00" arrival="581.00">
        <route edges="2fi 2si 1o 1fi 1si 2o 2fi"/>
    </vehicle>

    <vehicle id="horizontal.26" depart="360.00" arrival="583.00">
        <route edges="2fi 2si 1o 1fi 1si 2o 2fi"/>
    </vehicle>

    <vehicle id="horizontal.27" depart="382.00" arrival="591.00">
        <route edges="2fi 2si 1o 1fi 1si 2o 2fi"/>
    </vehicle>

    <vehicle id="horizontal.28" depart="387.00" arrival="597.00">
        <route edges="2fi 2si 1o 1fi 1si 2o 2fi"/>
    </vehicle>

    <vehicle id="horizontal.29" depart="390.00" arrival="600.00">
        <route edges="2fi 2si 1o 1fi 1si 2o 2fi"/>
    </vehicle>

    <vehicle id="vertical.24" depart="350.00" arrival="617.00">
        <route edges="3fi 3si 4o 4fi 4si 3o 3fi"/>
    </vehicle>

    <vehicle id="vertical.25" depart="356.00" arrival="619.00">
        <route edges="3fi 3si 4o 4fi 4si 3o 3fi"/>
    </vehicle>

    <vehicle id="vertical.26" depart="363.00" arrival="621.00">
        <route edges="3fi 3si 4o 4fi 4si 3o 3fi"/>
    </vehicle>

    <vehicle id="vertical.27" depart="373.00" arrival="623.00">
        <route edges="3fi 3si 4o 4fi 4si 3o 3fi"/>
    </vehicle>

    <vehicle id="vertical.28" depart="383.00" arrival="625.00">
        <route edges="3fi 3si 4o 4fi 4si 3o 3fi"/>
    </vehicle>

    <vehicle id="vertical.29" depart="393.00" arrival="627.00">
        <route edges="3fi 3si 4o 4fi 4si 3o 3fi"/>
    </vehicle>

    <vehicle id="vertical.30" depart="403.00" arrival="629.00">
        <route edges="3fi 3si 4o 4fi 4si 3o 3fi"/>
    </vehicle>

    <vehicle id="always_left.0" depart="100.00" arrival="633.00">
        <route edges="1fi 1si 4o 4fi 4si 2o 2fi 2si 3o 3fi 3si 1o 1fi"/>
    </vehicle>

    <vehicle id="always_left.1" depart="110.00" arrival="635.00">
        <route edges="1fi 1si 4o 4fi 4si 2o 2fi 2si 3o 3fi 3si 1o 1fi"/>
    </vehicle>

    <vehicle id="vertical.31" depart="430.00" arrival="638.00">
        <route edges="3fi 3si 4o 4fi 4si 3o 3fi"/>
    </vehicle>

    <vehicle id="always_left.2" depart="120.00" arrival="643.00">
        <route edges="1fi 1si 4o 4fi 4si 2o 2fi 2si 3o 3fi 3si 1o 1fi"/>
    </vehicle>

    <vehicle id="always_left.3" depart="130.00" arrival="645.00">
        <route edges="1fi 1si 4o 4fi 4si 2o 2fi 2si 3o 3fi 3si 1o 1fi"/>
    </vehicle>

    <vehicle id="always_right.0" depart="100.00" arrival="659.00">
        <route edges="3fi 3si 2o 2fi 2si 4o 4fi 4si 1o 1fi 1si 3o 3fi"/>
    </vehicle>

    <vehicle id="always_right.1" depart="110.00" arrival="661.00">
        <route edges="3fi 3si 2o 2fi 2si 4o 4fi 4si 1o 1fi 1si 3o 3fi"/>
    </vehicle>

    <vehicle id="horizontal.30" depart="400.00" arrival="662.00">
        <route edges="2fi 2si 1o 1fi 1si 2o 2fi"/>
    </vehicle>

    <vehicle id="always_right.2" depart="120.00" arrival="663.00">
        <route edges="3fi 3si 2o 2fi 2si 4o 4fi 4si 1o 1fi 1si 3o 3fi"/>
    </vehicle>

    <vehicle id="horizontal.31" depart="423.00" arrival="664.00">
        <route edges="2fi 2si 1o 1fi 1si 2o 2fi"/>
    </vehicle>

    <vehicle id="always_right.3" depart="130.00" arrival="665.00">
        <route edges="3fi 3si 2o 2fi 2si 4o 4fi 4si 1o 1fi 1si 3o 3fi"/>
    </vehicle>

    <vehicle id="horizontal.32" depart="426.00" arrival="666.00">
        <route edges="2fi 2si 1o 1fi 1si 2o 2fi"/>
    </vehicle>

    <vehicle id="always_right.4" depart="140.00" arrival="667.00">
        <route edges="3fi 3si 2o 2fi 2si 4o 4fi 4si 1o 1fi 1si 3o 3fi"/>
    </vehicle>

    <vehicle id="horizontal.33" depart="434.00" arrival="668.00">
        <route edges="2fi 2si 1o 1fi 1si 2o 2fi"/>
    </vehicle>

    <vehicle id="always_right.5" depart="150.00" arrival="669.00">
        <route edges="3fi 3si 2o 2fi 2si 4o 4fi 4si 1o 1fi 1si 3o 3fi"/>
    </vehicle>

    <vehicle id="horizontal.34" depart="450.00" arrival="670.00">
        <route edges="2fi 2si 1o 1fi 1si 2o 2fi"/>
    </vehicle>

    <vehicle id="horizontal.35" depart="453.00" arrival="672.00">
        <route edges="2fi 2si 1o 1fi 1si 2o 2fi"/>
    </vehicle>

    <vehicle id="always_right.6" depart="160.00" arrival="672.00">
        <route edges="3fi 3si 2o 2fi 2si 4o 4fi 4si 1o 1fi 1si 3o 3fi"/>
    </vehicle>

    <vehicle id="horizontal.36" depart="472.00" arrival="681.00">
        <route edges="2fi 2si 1o 1fi 1si 2o 2fi"/>
    </vehicle>

    <vehicle id="horizontal.37" depart="477.00" arrival="686.00">
        <route edges="2fi 2si 1o 1fi 1si 2o 2fi"/>
    </vehicle>

    <vehicle id="horizontal.38" depart="480.00" arrival="689.00">
        <route edges="2fi 2si 1o 1fi 1si 2o 2fi"/>
    </vehicle>

    <vehicle id="vertical.32" depart="436.00" arrival="705.00">
        <route edges="3fi 3si 4o 4fi 4si 3o 3fi"/>
    </vehicle>

    <vehicle id="vertical.33" depart="441.00" arrival="707.00">
        <route edges="3fi 3si 4o 4fi 4si 3o 3fi"/>
    </vehicle>

    <vehicle id="vertical.34" depart="447.00" arrival="709.00">
        <route edges="3fi 3si 4o 4fi 4si 3o 3fi"/>
    </vehicle>

    <vehicle id="vertical.35" depart="453.00" arrival="711.00">
        <route edges="3fi 3si 4o 4fi 4si 3o 3fi"/>
    </vehicle>

    <vehicle id="vertical.36" depart="463.00" arrival="713.00">
        <route edges="3fi 3si 4o 4fi 4si 3o 3fi"/>
    </vehicle>

    <vehicle id="vertical.37" depart="483.00" arrival="715.00">
        <route edges="3fi 3si 4o 4fi 4si 3o 3fi"/>
    </vehicle>

    <vehicle id="vertical.38" depart="489.00" arrival="717.00">
        <route edges="3fi 3si 4o 4fi 4si 3o 3fi"/>
    </vehicle>

    <vehicle id="vertical.39" depart="495.00" arrival="719.00">
        <route edges="3fi 3si 4o 4fi 4si 3o 3fi"/>
    </vehicle>

    <vehicle id="always_left.4" depart="140.00" arrival="724.00">
        <route edges="1fi 1si 4o 4fi 4si 2o 2fi 2si 3o 3fi 3si 1o 1fi"/>
    </vehicle>

    <vehicle id="always_left.5" depart="150.00" arrival="731.00">
        <route edges="1fi 1si 4o 4fi 4si 2o 2fi 2si 3o 3fi 3si 1o 1fi"/>
    </vehicle>

    <vehicle id="vertical.40" depart="520.00" arrival="731.00">
        <route edges="3fi 3si 4o 4fi 4si 3o 3fi"/>
    </vehicle>

    <vehicle id="always_left.6" depart="160.00" arrival="733.00">
        <route edges="1fi 1si 4o 4fi 4si 2o 2fi 2si 3o 3fi 3si 1o 1fi"/>
    </vehicle>

    <vehicle id="always_left.7" depart="170.00" arrival="735.00">
        <route edges="1fi 1si 4o 4fi 4si 2o 2fi 2si 3o 3fi 3si 1o 1fi"/>
    </vehicle>

    <vehicle id="always_left.8" depart="180.00" arrival="738.00">
        <route edges="1fi 1si 4o 4fi 4si 2o 2fi 2si 3o 3fi 3si 1o 1fi"/>
    </vehicle>

    <vehicle id="always_left.9" depart="190.00" arrival="740.00">
        <route edges="1fi 1si 4o 4fi 4si 2o 2fi 2si 3o 3fi 3si 1o 1fi"/>
    </vehicle>

    <vehicle id="always_right.7" depart="170.00" arrival="749.00">
        <route edges="3fi 3si 2o 2fi 2si 4o 4fi 4si 1o 1fi 1si 3o 3fi"/>
    </vehicle>

    <vehicle id="always_right.8" depart="180.00" arrival="751.00">
        <route edges="3fi 3si 2o 2fi 2si 4o 4fi 4si 1o 1fi 1si 3o 3fi"/>
    </vehicle>

    <vehicle id="horizontal.39" depart="490.00" arrival="752.00">
        <route edges="2fi 2si 1o 1fi 1si 2o 2fi"/>
    </vehicle>

    <vehicle id="always_right.9" depart="190.00" arrival="753.00">
        <route edges="3fi 3si 2o 2fi 2si 4o 4fi 4si 1o 1fi 1si 3o 3fi"/>
    </vehicle>

    <vehicle id="horizontal.40" depart="522.00" arrival="755.00">
        <route edges="2fi 2si 1o 1fi 1si 2o 2fi"/>
    </vehicle>

    <vehicle id="always_right.10" depart="200.00" arrival="755.00">
        <route edges="3fi 3si 2o 2fi 2si 4o 4fi 4si 1o 1fi 1si 3o 3fi"/>
    </vehicle>

    <vehicle id="horizontal.41" depart="527.00" arrival="757.00">
        <route edges="2fi 2si 1o 1fi 1si 2o 2fi"/>
    </vehicle>

    <vehicle id="always_right.11" depart="210.00" arrival="757.00">
        <route edges="3fi 3si 2o 2fi 2si 4o 4fi 4si 1o 1fi 1si 3o 3fi"/>
    </vehicle>

    <vehicle id="horizontal.42" depart="540.00" arrival="759.00">
        <route edges="2fi 2si 1o 1fi 1si 2o 2fi"/>
    </vehicle>

    <vehicle id="always_right.12" depart="220.00" arrival="759.00">
        <route edges="3fi 3si 2o 2fi 2si 4o 4fi 4si 1o 1fi 1si 3o 3fi"/>
    </vehicle>

    <vehicle id="horizontal.43" depart="543.00" arrival="761.00">
        <route edges="2fi 2si 1o 1fi 1si 2o 2fi"/>
    </vehicle>

    <vehicle id="always_right.13" depart="230.00" arrival="761.00">
        <route edges="3fi 3si 2o 2fi 2si 4o 4fi 4si 1o 1fi 1si 3o 3fi"/>
    </vehicle>

    <vehicle id="always_right.14" depart="240.00" arrival="763.00">
        <route edges="3fi 3si 2o 2fi 2si 4o 4fi 4si 1o 1fi 1si 3o 3fi"/>
    </vehicle>

    <vehicle id="always_right.15" depart="250.00" arrival="765.00">
        <route edges="3fi 3si 2o 2fi 2si 4o 4fi 4si 1o 1fi 1si 3o 3fi"/>
    </vehicle>

    <vehicle id="horizontal.44" depart="560.00" arrival="770.00">
        <route edges="2fi 2si 1o 1fi 1si 2o 2fi"/>
    </vehicle>

    <vehicle id="horizontal.45" depart="563.00" arrival="772.00">
        <route edges="2fi 2si 1o 1fi 1si 2o 2fi"/>
    </vehicle>

    <vehicle id="horizontal.46" depart="569.00" arrival="779.00">
        <route edges="2fi 2si 1o 1fi 1si 2o 2fi"/>
    </vehicle>

    <vehicle id="vertical.41" depart="528.00" arrival="797.00">
        <route edges="3fi 3si 4o 4fi 4si 3o 3fi"/>
    </vehicle>

    <vehicle id="vertical.42" depart="531.00" arrival="799.00">
        <route edges="3fi 3si 4o 4fi 4si 3o 3fi"/>
    </vehicle>

    <vehicle id="vertical.43" depart="537.00" arrival="801.00">
        <route edges="3fi 3si 4o 4fi 4si 3o 3fi"/>
    </vehicle>

    <vehicle id="vertical.44" depart="543.00" arrival="803.00">
        <route edges="3fi 3si 4o 4fi 4si 3o 3fi"/>
    </vehicle>

    <vehicle id="vertical.45" depart="553.00" arrival="805.00">
        <route edges="3fi 3si 4o 4fi 4si 3o 3fi"/>
    </vehicle>

    <vehicle id="vertical.46" depart="569.00" arrival="807.00">
        <route edges="3fi 3si 4o 4fi 4si 3o 3fi"/>
    </vehicle>

    <vehicle id="vertical.47" depart="583.00" arrival="809.00">
        <route edges="3fi 3si 4o 4fi 4si 3o 3fi"/>
    </vehicle>

    <vehicle id="vertical.48" depart="589.00" arrival="811.00">
        <route edges="3fi 3si 4o 4fi 4si 3o 3fi"/>
    </vehicle>

    <vehicle id="always_left.10" depart="200.00" arrival="814.00">
        <route edges="1fi 1si 4o 4fi 4si 2o 2fi 2si 3o 3fi 3si 1o 1fi"/>
    </vehicle>

    <vehicle id="always_left.11" depart="210.00" arrival="816.00">
        <route edges="1fi 1si 4o 4fi 4si 2o 2fi 2si 3o 3fi 3si 1o 1fi"/>
    </vehicle>

    <vehicle id="vertical.49" depart="610.00" arrival="820.00">
        <route edges="3fi 3si 4o 4fi 4si 3o 3fi"/>
    </vehicle>

    <vehicle id="always_left.12" depart="220.00" arrival="822.00">
        <route edges="1fi 1si 4o 4fi 4si 2o 2fi 2si 3o 3fi 3si 1o 1fi"/>
    </vehicle>

    <vehicle id="always_left.13" depart="230.00" arrival="824.00">
        <route edges="1fi 1si 4o 4fi 4si 2o 2fi 2si 3o 3fi 3si 1o 1fi"/>
    </vehicle>

    <vehicle id="always_left.14" depart="240.00" arrival="826.00">
        <route edges="1fi 1si 4o 4fi 4si 2o 2fi 2si 3o 3fi 3si 1o 1fi"/>
    </vehicle>

    <vehicle id="always_left.15" depart="250.00" arrival="829.00">
        <route edges="1fi 1si 4o 4fi 4si 2o 2fi 2si 3o 3fi 3si 1o 1fi"/>
    </vehicle>

    <vehicle id="always_left.16" depart="260.00" arrival="831.00">
        <route edges="1fi 1si 4o 4fi 4si 2o 2fi 2si 3o 3fi 3si 1o 1fi"/>
    </vehicle>

    <vehicle id="always_right.16" depart="260.00" arrival="839.00">
        <route edges="3fi 3si 2o 2fi 2si 4o 4fi 4si 1o 1fi 1si 3o 3fi"/>
    </vehicle>

    <vehicle id="always_right.17" depart="270.00" arrival="841.00">
        <route edges="3fi 3si 2o 2fi 2si 4o 4fi 4si 1o 1fi 1si 3o 3fi"/>
    </vehicle>

    <vehicle id="horizontal.47" depart="577.00" arrival="843.00">
        <route edges="2fi 2si 1o 1fi 1si 2o 2fi"/>
    </vehicle>

    <vehicle id="always_right.18" depart="280.00" arrival="844.00">
        <route edges="3fi 3si 2o 2fi 2si 4o 4fi 4si 1o 1fi 1si 3o 3fi"/>
    </vehicle>

    <vehicle id="horizontal.48" depart="580.00" arrival="845.00">
        <route edges="2fi 2si 1o 1fi 1si 2o 2fi"/>
    </vehicle>

    <vehicle id="always_right.19" depart="290.00" arrival="846.00">
        <route edges="3fi 3si 2o 2fi 2si 4o 4fi 4si 1o 1fi 1si 3o 3fi"/>
    </vehicle>

    <vehicle id="horizontal.49" depart="609.00" arrival="847.00">
        <route edges="2fi 2si 1o 1fi 1si 2o 2fi"/>
    </vehicle>

    <vehicle id="always_right.20" depart="300.00" arrival="848.00">
        <route edges="3fi 3si 2o 2fi 2si 4o 4fi 4si 1o 1fi 1si 3o 3fi"/>
    </vehicle>

    <vehicle id="horizontal.50" depart="612.00" arrival="849.00">
        <route edges="2fi 2si 1o 1fi 1si 2o 2fi"/>
    </vehicle>

    <vehicle id="always_right.21" depart="310.00" arrival="850.00">
        <route edges="3fi 3si 2o 2fi 2si 4o 4fi 4si 1o 1fi 1si 3o 3fi"/>
    </vehicle>

    <vehicle id="horizontal.51" depart="618.00" arrival="851.00">
        <route edges="2fi 2si 1o 1fi 1si 2o 2fi"/>
    </vehicle>

    <vehicle id="always_right.22" depart="320.00" arrival="852.00">
        <route edges="3fi 3si 2o 2fi 2si 4o 4fi 4si 1o 1fi 1si 3o 3fi"/>
    </vehicle>

    <vehicle id="horizontal.52" depart="631.00" arrival="853.00">
        <route edges="2fi 2si 1o 1fi 1si 2o 2fi"/>
    </vehicle>

    <vehicle id="always_right.23" depart="336.00" arrival="854.00">
        <route edges="3fi 3si 2o 2fi 2si 4o 4fi 4si 1o 1fi 1si 3o 3fi"/>
    </vehicle>

    <vehicle id="horizontal.53" depart="634.00" arrival="855.00">
        <route edges="2fi 2si 1o 1fi 1si 2o 2fi"/>
    </vehicle>

    <vehicle id="always_right.24" depart="344.00" arrival="856.00">
        <route edges="3fi 3si 2o 2fi 2si 4o 4fi 4si 1o 1fi 1si 3o 3fi"/>
    </vehicle>

    <vehicle id="horizontal.54" depart="649.00" arrival="860.00">
        <route edges="2fi 2si 1o 1fi 1si 2o 2fi"/>
    </vehicle>

    <vehicle id="horizontal.55" depart="652.00" arrival="862.00">
        <route edges="2fi 2si 1o 1fi 1si 2o 2fi"/>
    </vehicle>

    <vehicle id="vertical.50" depart="619.00" arrival="887.00">
        <route edges="3fi 3si 4o 4fi 4si 3o 3fi"/>
    </vehicle>

    <vehicle id="vertical.51" depart="622.00" arrival="889.00">
        <route edges="3fi 3si 4o 4fi 4si 3o 3fi"/>
    </vehicle>

    <vehicle id="vertical.52" depart="628.00" arrival="891.00">
        <route edges="3fi 3si 4o 4fi 4si 3o 3fi"/>
    </vehicle>

    <vehicle id="vertical.53" depart="661.00" arrival="893.00">
        <route edges="3fi 3si 4o 4fi 4si 3o 3fi"/>
    </vehicle>

    <vehicle id="vertical.54" depart="674.00" arrival="895.00">
        <route edges="3fi 3si 4o 4fi 4si 3o 3fi"/>
    </vehicle>

    <vehicle id="vertical.55" depart="677.00" arrival="897.00">
        <route edges="3fi 3si 4o 4fi 4si 3o 3fi"/>
    </vehicle>

    <vehicle id="always_left.17" depart="270.00" arrival="905.00">
        <route edges="1fi 1si 4o 4fi 4si 2o 2fi 2si 3o 3fi 3si 1o 1fi"/>
    </vehicle>

    <vehicle id="vertical.56" depart="696.00" arrival="906.00">
        <route edges="3fi 3si 4o 4fi 4si 3o 3fi"/>
    </vehicle>

    <vehicle id="always_left.18" depart="290.00" arrival="907.00">
        <route edges="1fi 1si 4o 4fi 4si 2o 2fi 2si 3o 3fi 3si 1o 1fi"/>
    </vehicle>

    <vehicle id="always_left.19" depart="295.00" arrival="910.00">
        <route edges="1fi 1si 4o 4fi 4si 2o 2fi 2si 3o 3fi 3si 1o 1fi"/>
    </vehicle>

    <vehicle id="always_left.20" depart="300.00" arrival="912.00">
        <route edges="1fi 1si 4o 4fi 4si 2o 2fi 2si 3o 3fi 3si 1o 1fi"/>
    </vehicle>

    <vehicle id="always_left.21" depart="310.00" arrival="914.00">
        <route edges="1fi 1si 4o 4fi 4si 2o 2fi 2si 3o 3fi 3si 1o 1fi"/>
    </vehicle>

    <vehicle id="always_left.22" depart="320.00" arrival="917.00">
        <route edges="1fi 1si 4o 4fi 4si 2o 2fi 2si 3o 3fi 3si 1o 1fi"/>
    </vehicle>

    <vehicle id="always_right.25" depart="353.00" arrival="929.00">
        <route edges="3fi 3si 2o 2fi 2si 4o 4fi 4si 1o 1fi 1si 3o 3fi"/>
    </vehicle>

    <vehicle id="horizontal.56" depart="667.00" arrival="932.00">
        <route edges="2fi 2si 1o 1fi 1si 2o 2fi"/>
    </vehicle>

    <vehicle id="always_right.26" depart="360.00" arrival="932.00">
        <route edges="3fi 3si 2o 2fi 2si 4o 4fi 4si 1o 1fi 1si 3o 3fi"/>
    </vehicle>

    <vehicle id="horizontal.57" depart="670.00" arrival="934.00">
        <route edges="2fi 2si 1o 1fi 1si 2o 2fi"/>
    </vehicle>

    <vehicle id="always_right.27" depart="370.00" arrival="934.00">
        <route edges="3fi 3si 2o 2fi 2si 4o 4fi 4si 1o 1fi 1si 3o 3fi"/>
    </vehicle>

    <vehicle id="horizontal.58" depart="694.00" arrival="936.00">
        <route edges="2fi 2si 1o 1fi 1si 2o 2fi"/>
    </vehicle>

    <vehicle id="always_right.28" depart="380.00" arrival="936.00">
        <route edges="3fi 3si 2o 2fi 2si 4o 4fi 4si 1o 1fi 1si 3o 3fi"/>
    </vehicle>

    <vehicle id="horizontal.59" depart="700.00" arrival="938.00">
        <route edges="2fi 2si 1o 1fi 1si 2o 2fi"/>
    </vehicle>

    <vehicle id="always_right.29" depart="390.00" arrival="938.00">
        <route edges="3fi 3si 2o 2fi 2si 4o 4fi 4si 1o 1fi 1si 3o 3fi"/>
    </vehicle>

    <vehicle id="horizontal.60" depart="703.00" arrival="940.00">
        <route edges="2fi 2si 1o 1fi 1si 2o 2fi"/>
    </vehicle>

    <vehicle id="always_right.30" depart="400.00" arrival="940.00">
        <route edges="3fi 3si 2o 2fi 2si 4o 4fi 4si 1o 1fi 1si 3o 3fi"/>
    </vehicle>

    <vehicle id="always_right.31" depart="410.00" arrival="942.00">
        <route edges="3fi 3si 2o 2fi 2si 4o 4fi 4si 1o 1fi 1si 3o 3fi"/>
    </vehicle>

    <vehicle id="horizontal.61" depart="720.00" arrival="943.00">
        <route edges="2fi 2si 1o 1fi 1si 2o 2fi"/>
    </vehicle>

    <vehicle id="always_right.32" depart="433.00" arrival="944.00">
        <route edges="3fi 3si 2o 2fi 2si 4o 4fi 4si 1o 1fi 1si 3o 3fi"/>
    </vehicle>

    <vehicle id="horizontal.62" depart="723.00" arrival="945.00">
        <route edges="2fi 2si 1o 1fi 1si 2o 2fi"/>
    </vehicle>

    <vehicle id="horizontal.63" depart="738.00" arrival="948.00">
        <route edges="2fi 2si 1o 1fi 1si 2o 2fi"/>
    </vehicle>

    <vehicle id="horizontal.64" depart="741.00" arrival="950.00">
        <route edges="2fi 2si 1o 1fi 1si 2o 2fi"/>
    </vehicle>

    <vehicle id="horizontal.65" depart="750.00" arrival="960.00">
        <route edges="2fi 2si 1o 1fi 1si 2o 2fi"/>
    </vehicle>

    <vehicle id="vertical.57" depart="711.00" arrival="977.00">
        <route edges="3fi 3si 4o 4fi 4si 3o 3fi"/>
    </vehicle>

    <vehicle id="vertical.58" depart="714.00" arrival="980.00">
        <route edges="3fi 3si 4o 4fi 4si 3o 3fi"/>
    </vehicle>

    <vehicle id="vertical.59" depart="717.00" arrival="982.00">
        <route edges="3fi 3si 4o 4fi 4si 3o 3fi"/>
    </vehicle>

    <vehicle id="vertical.60" depart="766.00" arrival="984.00">
        <route edges="3fi 3si 4o 4fi 4si 3o 3fi"/>
    </vehicle>

    <vehicle id="vertical.61" depart="769.00" arrival="986.00">
        <route edges="3fi 3si 4o 4fi 4si 3o 3fi"/>
    </vehicle>

    <vehicle id="always_left.23" depart="330.00" arrival="996.00">
        <route edges="1fi 1si 4o 4fi 4si 2o 2fi 2si 3o 3fi 3si 1o 1fi"/>
    </vehicle>

    <vehicle id="always_left.24" depart="340.00" arrival="998.00">
        <route edges="1fi 1si 4o 4fi 4si 2o 2fi 2si 3o 3fi 3si 1o 1fi"/>
    </vehicle>

</routes><|MERGE_RESOLUTION|>--- conflicted
+++ resolved
@@ -29,11 +29,7 @@
 -->
 
 <routes xmlns:xsi="http://www.w3.org/2001/XMLSchema-instance" xsi:noNamespaceSchemaLocation="http://sumo.dlr.de/xsd/routes_file.xsd">
-<<<<<<< HEAD
-    <vehicle id="horizontal.0" depart="100.00" arrival="310.00">
-=======
     <vehicle id="horizontal.0" depart="100.00" arrival="309.00">
->>>>>>> cac2b2d2
         <route edges="2fi 2si 1o 1fi 1si 2o 2fi"/>
     </vehicle>
 
