--- conflicted
+++ resolved
@@ -28,13 +28,8 @@
 -->
 
 <routes xmlns:xsi="http://www.w3.org/2001/XMLSchema-instance" xsi:noNamespaceSchemaLocation="http://sumo.dlr.de/xsd/routes_file.xsd">
-<<<<<<< HEAD
-    <vehicle id="1.0" depart="0.00" arrival="36.00">
-        <route edges="beg end"/>
-=======
     <vehicle id="1.0" depart="0.00" arrival="18.00">
         <route edges="beg"/>
->>>>>>> cac2b2d2
     </vehicle>
 
     <vehicle id="1.1" depart="4.00" arrival="40.00">
