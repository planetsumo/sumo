--- conflicted
+++ resolved
@@ -1,10 +1,6 @@
 <?xml version="1.0" encoding="UTF-8"?>
 
-<<<<<<< HEAD
-<!-- generated on 07/10/14 10:52:55 by SUMO sumo Version dev-SVN-r16743
-=======
 <!-- generated on Tue Sep 16 12:10:43 2014 by SUMO Version dev-SVN-r17064I
->>>>>>> cac2b2d2
 <?xml version="1.0" encoding="UTF-8"?>
 
 <configuration xmlns:xsi="http://www.w3.org/2001/XMLSchema-instance" xsi:noNamespaceSchemaLocation="http://sumo.dlr.de/xsd/sumoConfiguration.xsd">
@@ -30,46 +26,6 @@
 
 <meandata xmlns:xsi="http://www.w3.org/2001/XMLSchema-instance" xsi:noNamespaceSchemaLocation="http://sumo.dlr.de/xsd/meandata_file.xsd">
     <interval begin="0.00" end="100.00" id="dump_15">
-<<<<<<< HEAD
-        <edge id="beg" sampledSeconds="1203.92" traveltime="17.05" overlapTraveltime="17.22" density="24.08" occupancy="4.01" waitingTime="0.00" speed="29.33" departed="77" arrived="0" entered="0" left="64" laneChangedFrom="42" laneChangedTo="42"/>
-        <edge id="end" sampledSeconds="966.27" traveltime="16.79" overlapTraveltime="16.95" density="19.33" occupancy="3.22" waitingTime="0.00" speed="29.79" departed="0" arrived="49" entered="64" left="0" laneChangedFrom="0" laneChangedTo="0"/>
-    </interval>
-    <interval begin="100.00" end="200.00" id="dump_15">
-        <edge id="beg" sampledSeconds="1326.10" traveltime="17.13" overlapTraveltime="17.30" density="26.52" occupancy="4.42" waitingTime="0.00" speed="29.19" departed="77" arrived="0" entered="0" left="77" laneChangedFrom="40" laneChangedTo="40"/>
-        <edge id="end" sampledSeconds="1346.74" traveltime="17.17" overlapTraveltime="17.34" density="26.93" occupancy="4.49" waitingTime="0.00" speed="29.13" departed="0" arrived="78" entered="77" left="0" laneChangedFrom="2" laneChangedTo="2"/>
-    </interval>
-    <interval begin="200.00" end="300.00" id="dump_15">
-        <edge id="beg" sampledSeconds="1334.59" traveltime="17.17" overlapTraveltime="17.34" density="26.69" occupancy="4.45" waitingTime="0.00" speed="29.13" departed="77" arrived="0" entered="0" left="77" laneChangedFrom="44" laneChangedTo="44"/>
-        <edge id="end" sampledSeconds="1280.46" traveltime="16.73" overlapTraveltime="16.89" density="25.61" occupancy="4.27" waitingTime="0.00" speed="29.89" departed="0" arrived="79" entered="77" left="0" laneChangedFrom="2" laneChangedTo="2"/>
-    </interval>
-    <interval begin="300.00" end="400.00" id="dump_15">
-        <edge id="beg" sampledSeconds="1316.99" traveltime="16.95" overlapTraveltime="17.11" density="26.34" occupancy="4.39" waitingTime="0.00" speed="29.51" departed="77" arrived="0" entered="0" left="76" laneChangedFrom="44" laneChangedTo="44"/>
-        <edge id="end" sampledSeconds="1313.68" traveltime="16.88" overlapTraveltime="17.05" density="26.27" occupancy="4.38" waitingTime="0.00" speed="29.62" departed="0" arrived="75" entered="76" left="0" laneChangedFrom="3" laneChangedTo="3"/>
-    </interval>
-    <interval begin="400.00" end="500.00" id="dump_15">
-        <edge id="beg" sampledSeconds="1365.27" traveltime="17.56" overlapTraveltime="17.73" density="27.31" occupancy="4.55" waitingTime="0.00" speed="28.48" departed="77" arrived="0" entered="0" left="77" laneChangedFrom="56" laneChangedTo="56"/>
-        <edge id="end" sampledSeconds="1345.74" traveltime="17.33" overlapTraveltime="17.50" density="26.91" occupancy="4.49" waitingTime="0.00" speed="28.85" departed="0" arrived="78" entered="77" left="0" laneChangedFrom="2" laneChangedTo="2"/>
-    </interval>
-    <interval begin="500.00" end="600.00" id="dump_15">
-        <edge id="beg" sampledSeconds="1333.48" traveltime="17.14" overlapTraveltime="17.31" density="26.67" occupancy="4.44" waitingTime="0.00" speed="29.18" departed="77" arrived="0" entered="0" left="79" laneChangedFrom="42" laneChangedTo="42"/>
-        <edge id="end" sampledSeconds="1321.27" traveltime="16.97" overlapTraveltime="17.14" density="26.43" occupancy="4.40" waitingTime="0.00" speed="29.46" departed="0" arrived="79" entered="79" left="0" laneChangedFrom="2" laneChangedTo="2"/>
-    </interval>
-    <interval begin="600.00" end="700.00" id="dump_15">
-        <edge id="beg" sampledSeconds="1332.26" traveltime="17.15" overlapTraveltime="17.32" density="26.65" occupancy="4.44" waitingTime="0.00" speed="29.16" departed="77" arrived="0" entered="0" left="74" laneChangedFrom="44" laneChangedTo="44"/>
-        <edge id="end" sampledSeconds="1305.39" traveltime="16.92" overlapTraveltime="17.09" density="26.11" occupancy="4.35" waitingTime="0.00" speed="29.55" departed="0" arrived="74" entered="74" left="0" laneChangedFrom="3" laneChangedTo="3"/>
-    </interval>
-    <interval begin="700.00" end="800.00" id="dump_15">
-        <edge id="beg" sampledSeconds="1329.83" traveltime="17.14" overlapTraveltime="17.31" density="26.60" occupancy="4.43" waitingTime="0.00" speed="29.18" departed="77" arrived="0" entered="0" left="79" laneChangedFrom="51" laneChangedTo="51"/>
-        <edge id="end" sampledSeconds="1305.75" traveltime="16.91" overlapTraveltime="17.08" density="26.12" occupancy="4.35" waitingTime="0.00" speed="29.56" departed="0" arrived="75" entered="79" left="0" laneChangedFrom="5" laneChangedTo="5"/>
-    </interval>
-    <interval begin="800.00" end="900.00" id="dump_15">
-        <edge id="beg" sampledSeconds="1364.24" traveltime="17.50" overlapTraveltime="17.67" density="27.28" occupancy="4.55" waitingTime="0.00" speed="28.58" departed="77" arrived="0" entered="0" left="76" laneChangedFrom="50" laneChangedTo="50"/>
-        <edge id="end" sampledSeconds="1358.74" traveltime="17.30" overlapTraveltime="17.47" density="27.17" occupancy="4.53" waitingTime="0.00" speed="28.90" departed="0" arrived="79" entered="76" left="0" laneChangedFrom="2" laneChangedTo="2"/>
-    </interval>
-    <interval begin="900.00" end="1000.00" id="dump_15">
-        <edge id="beg" sampledSeconds="1337.50" traveltime="17.18" overlapTraveltime="17.35" density="26.75" occupancy="4.46" waitingTime="0.00" speed="29.11" departed="77" arrived="0" entered="0" left="78" laneChangedFrom="44" laneChangedTo="44"/>
-        <edge id="end" sampledSeconds="1331.41" traveltime="17.13" overlapTraveltime="17.29" density="26.63" occupancy="4.44" waitingTime="0.00" speed="29.20" departed="0" arrived="77" entered="78" left="0" laneChangedFrom="4" laneChangedTo="4"/>
-=======
         <edge id="beg" sampledSeconds="1203.98" traveltime="17.05" density="24.08" occupancy="4.01" waitingTime="0.00" speed="29.33" departed="77" arrived="0" entered="0" left="64" laneChangedFrom="41" laneChangedTo="41"/>
         <edge id="end" sampledSeconds="966.19" traveltime="16.78" density="19.32" occupancy="3.22" waitingTime="0.00" speed="29.79" departed="0" arrived="49" entered="64" left="0" laneChangedFrom="0" laneChangedTo="0"/>
     </interval>
@@ -108,6 +64,5 @@
     <interval begin="900.00" end="1000.00" id="dump_15">
         <edge id="beg" sampledSeconds="1334.01" traveltime="17.13" density="26.68" occupancy="4.45" waitingTime="0.00" speed="29.18" departed="77" arrived="0" entered="0" left="78" laneChangedFrom="43" laneChangedTo="43"/>
         <edge id="end" sampledSeconds="1342.34" traveltime="17.25" density="26.85" occupancy="4.47" waitingTime="0.00" speed="28.98" departed="0" arrived="77" entered="78" left="0" laneChangedFrom="3" laneChangedTo="3"/>
->>>>>>> cac2b2d2
     </interval>
 </meandata>