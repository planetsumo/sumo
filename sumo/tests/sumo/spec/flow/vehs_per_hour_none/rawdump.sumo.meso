--- conflicted
+++ resolved
@@ -33,13 +33,9 @@
 -->
 
 <netstate xmlns:xsi="http://www.w3.org/2001/XMLSchema-instance" xsi:noNamespaceSchemaLocation="http://sumo.dlr.de/xsd/netstate_file.xsd">
-<<<<<<< HEAD
-    <timestep time="0.00"/>
-=======
     <timestep time="0.00">
         <edge id="beg">
             <vehicle id="f1.0" pos="0.00" speed="27.80"/>
         </edge>
     </timestep>
->>>>>>> cac2b2d2
 </netstate>