--- conflicted
+++ resolved
@@ -29,9 +29,6 @@
 -->
 
 <netstate xmlns:xsi="http://www.w3.org/2001/XMLSchema-instance" xsi:noNamespaceSchemaLocation="http://sumo.dlr.de/xsd/netstate_file.xsd">
-<<<<<<< HEAD
-    <timestep time="0.00"/>
-=======
     <timestep time="0.00">
         <edge id="beg">
             <lane id="beg_0">
@@ -41,5 +38,4 @@
             <lane id="beg_2"/>
         </edge>
     </timestep>
->>>>>>> cac2b2d2
 </netstate>