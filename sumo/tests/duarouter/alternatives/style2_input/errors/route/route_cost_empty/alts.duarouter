--- conflicted
+++ resolved
@@ -22,17 +22,4 @@
 </configuration>
 -->
 
-<<<<<<< HEAD
-<routes xmlns:xsi="http://www.w3.org/2001/XMLSchema-instance" xsi:noNamespaceSchemaLocation="http://sumo.dlr.de/xsd/routes_file.xsd">
-    <vType id="KRAUSS_DEFAULT" length="3.00" minGap="2.00" maxSpeed="70.00" color="yellow">
-        <carFollowing-Krauss accel="2.60" decel="4.50" sigma="0.50"/>
-    </vType>
-    <vehicle id="0" type="KRAUSS_DEFAULT" depart="0.00">
-        <routeDistribution last="0">
-            <route cost="125.90" probability="1.00000000" edges="beg middle end rend"/>
-        </routeDistribution>
-    </vehicle>
-</routes>
-=======
-<routes xmlns:xsi="http://www.w3.org/2001/XMLSchema-instance" xsi:noNamespaceSchemaLocation="http://sumo.dlr.de/xsd/routes_file.xsd"/>
->>>>>>> cac2b2d2
+<routes xmlns:xsi="http://www.w3.org/2001/XMLSchema-instance" xsi:noNamespaceSchemaLocation="http://sumo.dlr.de/xsd/routes_file.xsd"/>