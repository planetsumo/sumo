--- conflicted
+++ resolved
@@ -1,8 +1,4 @@
-<<<<<<< HEAD
-SUMO duarouter Version dev-SVN-rUNKNOWN
-=======
 SUMO duarouter Version dev-SVN-r17243
->>>>>>> cac2b2d2
  Copyright (C) 2001-2014 DLR and contributors; http://sumo.dlr.de
 Shortest path router and DUE computer for the microscopic road traffic
   simulation SUMO.
@@ -124,8 +120,4 @@
     run routing with options from file
 
 Report bugs at <http://sumo.dlr.de/trac/>.
-<<<<<<< HEAD
-Get in contact via <sumo-user@lists.sourceforge.net>.
-=======
-Get in contact via <sumo@dlr.de>.
->>>>>>> cac2b2d2
+Get in contact via <sumo@dlr.de>.