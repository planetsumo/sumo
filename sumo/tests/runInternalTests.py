#!/usr/bin/env python
"""
@file    runInternalTests.py
@author  Michael Behrisch
@date    2012-03-29
@version $Id$


SUMO, Simulation of Urban MObility; see http://sumo-sim.org/
Copyright (C) 2008-2014 DLR (http://www.dlr.de/) and contributors

This file is part of SUMO.
SUMO is free software; you can redistribute it and/or modify
it under the terms of the GNU General Public License as published by
the Free Software Foundation; either version 3 of the License, or
(at your option) any later version.
"""

import optparse, os, subprocess, sys
try:
    import texttestlib
    haveTextTestLib = True
except ImportError:
    haveTextTestLib = False

def runInternal(suffix, args, out=sys.stdout):
    if os.name != "posix":
        suffix += ".exe"
    env = os.environ
    root = os.path.abspath(os.path.dirname(__file__))
    env["TEXTTEST_HOME"] = root
    env["ACTIVITYGEN_BINARY"] = os.path.join(root, "..", "bin", "activitygenInt" + suffix)
    env["DFROUTER_BINARY"] = os.path.join(root, "..", "bin", "dfrouterInt" + suffix)
    env["DUAROUTER_BINARY"] = os.path.join(root, "..", "bin", "duarouterInt" + suffix)
    env["JTRROUTER_BINARY"] = os.path.join(root, "..", "bin", "jtrrouterInt" + suffix)
    env["NETCONVERT_BINARY"] = os.path.join(root, "..", "bin", "netconvertInt" + suffix)
    env["NETGENERATE_BINARY"] = os.path.join(root, "..", "bin", "netgenerateInt" + suffix)
    env["OD2TRIPS_BINARY"] = os.path.join(root, "..", "bin", "od2tripsInt" + suffix)
    env["SUMO_BINARY"] = os.path.join(root, "..", "bin", "meso" + suffix)
    env["POLYCONVERT_BINARY"] = os.path.join(root, "..", "bin", "polyconvertInt" + suffix)
    env["GUISIM_BINARY"] = os.path.join(root, "..", "bin", "meso-gui" + suffix)
    env["MAROUTER_BINARY"] = os.path.join(root, "..", "bin", "marouter" + suffix)
<<<<<<< HEAD
    ttBin = "/usr/bin/texttest"
    if os.name != "posix" or not os.path.exists(ttBin):
        ttBin = "texttest.py"
=======
    ttBin = 'texttest.py'
    if os.name == "posix":
        if subprocess.call(['which', 'texttest']) == 0:
            ttBin = 'texttest'
    elif haveTextTestLib:
        ttBin += "w"
>>>>>>> c2384000
    subprocess.call("%s %s -a sumo.internal,sumo.meso,complex.meso,duarouter.astar,duarouter.chrouter" % (ttBin, args),
                    stdout=out, stderr=out, shell=True)

if __name__ == "__main__":
    optParser = optparse.OptionParser()
    optParser.add_option("-s", "--suffix", default="", help="suffix to the fileprefix")
    (options, args) = optParser.parse_args()
    runInternal(options.suffix, " ".join(["-" + a for a in args]))<|MERGE_RESOLUTION|>--- conflicted
+++ resolved
@@ -40,18 +40,12 @@
     env["POLYCONVERT_BINARY"] = os.path.join(root, "..", "bin", "polyconvertInt" + suffix)
     env["GUISIM_BINARY"] = os.path.join(root, "..", "bin", "meso-gui" + suffix)
     env["MAROUTER_BINARY"] = os.path.join(root, "..", "bin", "marouter" + suffix)
-<<<<<<< HEAD
-    ttBin = "/usr/bin/texttest"
-    if os.name != "posix" or not os.path.exists(ttBin):
-        ttBin = "texttest.py"
-=======
     ttBin = 'texttest.py'
     if os.name == "posix":
         if subprocess.call(['which', 'texttest']) == 0:
             ttBin = 'texttest'
     elif haveTextTestLib:
         ttBin += "w"
->>>>>>> c2384000
     subprocess.call("%s %s -a sumo.internal,sumo.meso,complex.meso,duarouter.astar,duarouter.chrouter" % (ttBin, args),
                     stdout=out, stderr=out, shell=True)
 
